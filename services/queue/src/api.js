--- conflicted
+++ resolved
@@ -114,13 +114,7 @@
     'useCloudMirror', // If true, use the cloud-mirror service
     'cloudMirrorHost', // Hostname of the cloud-mirror service
     'artifactRegion', // Region where artifacts are stored (no cloud-mirror)
-<<<<<<< HEAD
-    'blobRegion', // Region where blobs are stored (no cloud-mirror)
-    'publicBlobBucket', // Bucket containing public blobs
-    'privateBlobBucket', // Bucket containing private blobs
     'LRUcache', // LRU cache for tasks
-=======
->>>>>>> 0edd357d
   ],
 });
 
