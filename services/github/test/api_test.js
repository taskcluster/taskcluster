--- conflicted
+++ resolved
@@ -250,11 +250,10 @@
   });
 
   test('link for clickable badges when no such thing exists', async function() {
-<<<<<<< HEAD
     await testing.fakeauth.withAnonymousScopes(['github:latest-status:abc123:*'], async () => {
       await assert.rejects(() => got(
         helper.apiClient.buildUrl(helper.apiClient.latest, 'abc123', 'unknownRepo', 'nosuch'),
-        { followRedirect: false }), err => err.statusCode === 404);
+        { followRedirect: false }), err => err.response.statusCode === 404);
     });
   });
 
@@ -263,11 +262,6 @@
     await assert.rejects(
       () => client.latest('a', 'b', 'c'),
       err => err.code === 'InsufficientScopes');
-=======
-    await assert.rejects(() => got(
-      helper.apiClient.buildUrl(helper.apiClient.latest, 'abc123', 'unknownRepo', 'nosuch'),
-      { followRedirect: false }), err => err.response.statusCode === 404);
->>>>>>> 158bb9b4
   });
 
   test('simple status creation', async function() {
