"""This module is used to interact with taskcluster rest apis"""

from __future__ import absolute_import, division, print_function

import os
import json
import logging
import copy
import hashlib
import hmac
import datetime
import calendar
import requests
import time
import six
from six.moves import urllib

# For finding apis.json
from pkg_resources import resource_string

import mohawk
import mohawk.bewit

import taskcluster.exceptions as exceptions
import taskcluster.utils as utils

log = logging.getLogger(__name__)

API_CONFIG = json.loads(resource_string(__name__, 'apis.json').decode('utf-8'))

# Default configuration
_defaultConfig = config = {
    'credentials': {
        'clientId': os.environ.get('TASKCLUSTER_CLIENT_ID'),
        'accessToken': os.environ.get('TASKCLUSTER_ACCESS_TOKEN'),
        'certificate': os.environ.get('TASKCLUSTER_CERTIFICATE'),
    },
    'maxRetries': 5,
    'signedUrlExpiration': 15 * 60,
}


def createSession(*args, **kwargs):
    """ Create a new requests session.  This passes through all positional and
    keyword arguments to the requests.Session() constructor
    """
    return requests.Session(*args, **kwargs)


class BaseClient(object):
    """ Base Class for API Client Classes. Each individual Client class
    needs to set up its own methods for REST endpoints and Topic Exchange
    routing key patterns.  The _makeApiCall() and _topicExchange() methods
    help with this.
    """

    def __init__(self, options=None, session=None):
        o = copy.deepcopy(self.classOptions)
        o.update(_defaultConfig)
        if options:
            o.update(options)

        credentials = o.get('credentials')
        if credentials:
            for x in ('accessToken', 'clientId', 'certificate'):
                value = credentials.get(x)
                if value and not isinstance(value, six.binary_type):
                    try:
                        credentials[x] = credentials[x].encode('ascii')
                    except:
                        s = '%s (%s) must be unicode encodable' % (x, credentials[x])
                        raise exceptions.TaskclusterAuthFailure(s)
        self.options = o
        if 'credentials' in o:
            log.debug('credentials key scrubbed from logging output')
        log.debug(dict((k, v) for k, v in o.items() if k != 'credentials'))

        if session:
            self.session = session
        else:
            self.session = createSession()

    def makeHawkExt(self):
        """ Make an 'ext' for Hawk authentication """
        o = self.options
        c = o.get('credentials', {})
        if c.get('clientId') and c.get('accessToken'):
            ext = {}
            cert = c.get('certificate')
            if cert:
                if six.PY3 and isinstance(cert, six.binary_type):
                    cert = cert.decode()
                if isinstance(cert, six.string_types):
                    cert = json.loads(cert)
                ext['certificate'] = cert

            if 'authorizedScopes' in o:
                ext['authorizedScopes'] = o['authorizedScopes']

            # .encode('base64') inserts a newline, which hawk doesn't
            # like but doesn't strip itself
            return utils.makeB64UrlSafe(utils.encodeStringForB64Header(utils.dumpJson(ext)).strip())
        else:
            return {}

    def _makeTopicExchange(self, entry, *args, **kwargs):
        if len(args) == 0 and not kwargs:
            routingKeyPattern = {}
        elif len(args) >= 1:
            if kwargs or len(args) != 1:
                errStr = 'Pass either a string, single dictionary or only kwargs'
                raise exceptions.TaskclusterTopicExchangeFailure(errStr)
            routingKeyPattern = args[0]
        else:
            routingKeyPattern = kwargs

        data = {
            'exchange': '%s/%s' % (self.options['exchangePrefix'].rstrip('/'),
                                   entry['exchange'].lstrip('/'))
        }

        # If we are passed in a string, we can short-circuit this function
        if isinstance(routingKeyPattern, six.string_types):
            log.debug('Passing through string for topic exchange key')
            data['routingKeyPattern'] = routingKeyPattern
            return data

        if type(routingKeyPattern) != dict:
            errStr = 'routingKeyPattern must eventually be a dict'
            raise exceptions.TaskclusterTopicExchangeFailure(errStr)

        if not routingKeyPattern:
            routingKeyPattern = {}

        # There is no canonical meaning for the maxSize and required
        # reference entry in the JS client, so we don't try to define
        # them here, even though they sound pretty obvious

        routingKey = []
        for key in entry['routingKey']:
            if 'constant' in key:
                value = key['constant']
            elif key['name'] in routingKeyPattern:
                log.debug('Found %s in routing key params', key['name'])
                value = str(routingKeyPattern[key['name']])
                if not key.get('multipleWords') and '.' in value:
                    raise exceptions.TaskclusterTopicExchangeFailure(
                        'Cannot have periods in single word keys')
            else:
                value = '#' if key.get('multipleWords') else '*'
                log.debug('Did not find %s in input params, using %s', key['name'], value)

            routingKey.append(value)

        data['routingKeyPattern'] = '.'.join([str(x) for x in routingKey])
        return data

    def buildUrl(self, methodName, *args, **kwargs):
        entry = None
        for x in self._api['entries']:
            if x['name'] == methodName:
                entry = x
        if not entry:
            raise exceptions.TaskclusterFailure(
                'Requested method "%s" not found in API Reference' % methodName)
        apiArgs = self._processArgs(entry, *args, **kwargs)
        route = self._subArgsInRoute(entry, apiArgs)
        return self.options['baseUrl'] + '/' + route

    def buildSignedUrl(self, methodName, *args, **kwargs):
        """ Build a signed URL.  This URL contains the credentials needed to access
        a resource."""

        if 'expiration' in kwargs:
            expiration = kwargs['expiration']
            del kwargs['expiration']
        else:
            expiration = self.options['signedUrlExpiration']

        expiration = int(time.time() + expiration)  # Mainly so that we throw if it's not a number

        requestUrl = self.buildUrl(methodName, *args, **kwargs)

        if not self._hasCredentials():
            raise exceptions.TaskclusterAuthFailure('Invalid Hawk Credentials')

        clientId = utils.toStr(self.options['credentials']['clientId'])
        accessToken = utils.toStr(self.options['credentials']['accessToken'])

        def genBewit():
            # We need to fix the output of get_bewit.  It returns a url-safe base64
            # encoded string, which contains a list of tokens separated by '\'.
            # The first one is the clientId, the second is an int, the third is
            # url-safe base64 encoded MAC, the fourth is the ext param.
            # The problem is that the nested url-safe base64 encoded MAC must be
            # base64 (i.e. not url safe) or server-side will complain.

            # id + '\\' + exp + '\\' + mac + '\\' + options.ext;
            resource = mohawk.base.Resource(
                credentials={
                    'id': clientId,
                    'key': accessToken,
                    'algorithm': 'sha256',
                },
                method='GET',
                ext=utils.toStr(self.makeHawkExt()),
                url=requestUrl,
                timestamp=expiration,
                nonce='',
                # content='',
                # content_type='',
            )
            bewit = mohawk.bewit.get_bewit(resource)
            return bewit.rstrip('=')

        bewit = genBewit()

        if not bewit:
            raise exceptions.TaskclusterFailure('Did not receive a bewit')

        u = urllib.parse.urlparse(requestUrl)
        return urllib.parse.urlunparse((
            u.scheme,
            u.netloc,
            u.path,
            u.params,
            u.query + 'bewit=%s' % bewit,
            u.fragment,
        ))

    def _makeApiCall(self, entry, *args, **kwargs):
        """ This function is used to dispatch calls to other functions
        for a given API Reference entry"""

        payload = None
        _args = list(args)
        _kwargs = copy.deepcopy(kwargs)

        if 'input' in entry:
            if len(args) > 0:
                payload = _args.pop()
            else:
                raise exceptions.TaskclusterFailure('Payload is required as last positional arg')
        apiArgs = self._processArgs(entry, *_args, **_kwargs)
        route = self._subArgsInRoute(entry, apiArgs)
        log.debug('Route is: %s', route)

        return self._makeHttpRequest(entry['method'], route, payload)

    def _processArgs(self, entry, *args, **kwargs):
        """ Take the list of required arguments, positional arguments
        and keyword arguments and return a dictionary which maps the
        value of the given arguments to the required parameters.

        Keyword arguments will overwrite positional arguments.
        """

        reqArgs = entry['args']
        data = {}

        # These all need to be rendered down to a string, let's just check that
        # they are up front and fail fast
        for arg in list(args) + [kwargs[x] for x in kwargs]:
            if not isinstance(arg, six.string_types) and not isinstance(arg, int):
                raise exceptions.TaskclusterFailure(
                    'Arguments "%s" to %s is not a string or int' % (arg, entry['name']))

        if len(args) > 0 and len(kwargs) > 0:
            raise exceptions.TaskclusterFailure('Specify either positional or key word arguments')

        # We know for sure that if we don't give enough arguments that the call
        # should fail.  We don't yet know if we should fail because of two many
        # arguments because we might be overwriting positional ones with kw ones
        if len(reqArgs) > len(args) + len(kwargs):
            raise exceptions.TaskclusterFailure(
                '%s takes %d args, only %d were given' % (
                    entry['name'], len(reqArgs), len(args) + len(kwargs)))

        # We also need to error out when we have more positional args than required
        # because we'll need to go through the lists of provided and required args
        # at the same time.  Not disqualifying early means we'll get IndexErrors if
        # there are more positional arguments than required
        if len(args) > len(reqArgs):
            raise exceptions.TaskclusterFailure('%s called with too many positional args',
                                                entry['name'])

        i = 0
        for arg in args:
            log.debug('Found a positional argument: %s', arg)
            data[reqArgs[i]] = arg
            i += 1

        log.debug('After processing positional arguments, we have: %s', data)

        data.update(kwargs)

        log.debug('After keyword arguments, we have: %s', data)

        if len(reqArgs) != len(data):
            errMsg = '%s takes %s args, %s given' % (
                entry['name'],
                ','.join(reqArgs),
                data.keys())
            log.error(errMsg)
            raise exceptions.TaskclusterFailure(errMsg)

        for reqArg in reqArgs:
            if reqArg not in data:
                errMsg = '%s requires a "%s" argument which was not provided' % (
                    entry['name'], reqArg)
                log.error(errMsg)
                raise exceptions.TaskclusterFailure(errMsg)

        return data

    def _subArgsInRoute(self, entry, args):
        """ Given a route like "/task/<taskId>/artifacts" and a mapping like
        {"taskId": "12345"}, return a string like "/task/12345/artifacts"
        """

        route = entry['route']

        for arg, val in six.iteritems(args):
            toReplace = "<%s>" % arg
            if toReplace not in route:
                raise exceptions.TaskclusterFailure(
                    'Arg %s not found in route for %s' % (arg, entry['name']))
            val = urllib.parse.quote(str(val).encode("utf-8"), '')
            route = route.replace("<%s>" % arg, val)

        return route.lstrip('/')

    def _hasCredentials(self):
        """ Return True, if credentials is given """
        cred = self.options.get('credentials')
        return (
            cred and
            'clientId' in cred and
            'accessToken' in cred and
            cred['clientId'] and
            cred['accessToken']
        )

    def _makeHttpRequest(self, method, route, payload):
        """ Make an HTTP Request for the API endpoint.  This method wraps
        the logic about doing failure retry and passes off the actual work
        of doing an HTTP request to another method."""

        baseUrl = self.options['baseUrl']
        # urljoin ignores the last param of the baseUrl if the base url doesn't end
        # in /.  I wonder if it's better to just do something basic like baseUrl +
        # route instead
        if not baseUrl.endswith('/'):
            baseUrl += '/'
        url = urllib.parse.urljoin(baseUrl, route.lstrip('/'))
        log.debug('Full URL used is: %s', url)

        hawkExt = self.makeHawkExt()

        # Serialize payload if given
        if payload is not None:
            payload = utils.dumpJson(payload)

        # Do a loop of retries
        retry = -1  # we plus first in the loop, and attempt 1 is retry 0
        retries = self.options['maxRetries']
        while retry < retries:
            retry += 1
            # if this isn't the first retry then we sleep
            if retry > 0:
                snooze = float(retry * retry) / 10.0
                log.info('Sleeping %0.2f seconds for exponential backoff', snooze)
                time.sleep(snooze)
            # Construct header
            if self._hasCredentials():
                sender = mohawk.Sender(
                    credentials={
                        'id': self.options['credentials']['clientId'],
                        'key': self.options['credentials']['accessToken'],
                        'algorithm': 'sha256',
                    },
                    ext=hawkExt if hawkExt else {},
                    url=url,
                    content=payload if payload else '',
                    content_type='application/json' if payload else '',
                    method=method,
                )

                headers = {'Authorization': sender.request_header}
            else:
                log.debug('Not using hawk!')
                headers = {}
            if payload:
                # Set header for JSON if payload is given, note that we serialize
                # outside this loop.
                headers['Content-Type'] = 'application/json'

            log.debug('Making attempt %d', retry)
            try:
                response = utils.makeSingleHttpRequest(method, url, payload, headers)
            except requests.exceptions.RequestException as rerr:
                if retry < retries:
                    log.warn('Retrying because of: %s' % rerr)
                    continue
                # raise a connection exception
                raise exceptions.TaskclusterConnectionError(
                    "Failed to establish connection",
                    superExc=rerr
                )

            # Handle non 2xx status code and retry if possible
            try:
                response.raise_for_status()
                if response.status_code == 204:
                    return None

            except requests.exceptions.RequestException as rerr:
                status = response.status_code
                if 500 <= status and status < 600 and retry < retries:
                    log.warn('Retrying because of: %s' % rerr)
                    continue
                # Parse messages from errors
                data = {}
                try:
                    data = response.json()
                except:
                    pass  # Ignore JSON errors in error messages
                # Find error message
                message = "Unknown Server Error"
                if isinstance(data, dict):
                    message = data.get('message')
                else:
                    if status == 401:
                        message = "Authentication Error"
                    elif status == 500:
                        message = "Internal Server Error"
                # Raise TaskclusterAuthFailure if this is an auth issue
                if status == 401:
                    raise exceptions.TaskclusterAuthFailure(
                        message,
                        status_code=status,
                        body=data,
                        superExc=rerr
                    )
                # Raise TaskclusterRestFailure for all other issues
                raise exceptions.TaskclusterRestFailure(
                    message,
                    status_code=status,
                    body=data,
                    superExc=rerr
                )

            # Try to load JSON
            try:
                return response.json()
            except ValueError:
                return {"response": response}

        # This code-path should be unreachable
        assert False, "Error from last retry should have been raised!"


def createApiClient(name, api):
    attributes = dict(
        name=name,
        _api=api['reference'],
        __doc__=api.get('description'),
        classOptions={},
    )

    copiedOptions = ('baseUrl', 'exchangePrefix')
    for opt in copiedOptions:
        if opt in api['reference']:
            attributes['classOptions'][opt] = api['reference'][opt]

    for entry in api['reference']['entries']:
        if entry['type'] == 'function':

            def addApiCall(e):
                def apiCall(self, *args, **kwargs):
                    return self._makeApiCall(e, *args, **kwargs)
                return apiCall

            f = addApiCall(entry)
            docStr = "Call the %s api's %s method.  " % (name, entry['name'])

            if entry['args'] and len(entry['args']) > 0:
                docStr += "This method takes:\n\n"
                docStr += '\n'.join(['- ``%s``' % x for x in entry['args']])
                docStr += '\n\n'
            else:
                docStr += "This method takes no arguments.  "

            if 'input' in entry:
                docStr += "This method takes input ``%s``.  " % entry['input']

            if 'output' in entry:
                docStr += "This method gives output ``%s``" % entry['output']

            docStr += '\n\nThis method does a ``%s`` to ``%s``.' % (
                entry['method'].upper(), entry['route'])

            f.__doc__ = docStr

        elif entry['type'] == 'topic-exchange':
            def addTopicExchange(e):
                def topicExchange(self, *args, **kwargs):
                    return self._makeTopicExchange(e, *args, **kwargs)
                return topicExchange

            f = addTopicExchange(entry)

            docStr = 'Generate a routing key pattern for the %s exchange.  ' % entry['exchange']
            docStr += 'This method takes a given routing key as a string or a '
            docStr += 'dictionary.  For each given dictionary key, the corresponding '
            docStr += 'routing key token takes its value.  For routing key tokens '
            docStr += 'which are not specified by the dictionary, the * or # character '
            docStr += 'is used depending on whether or not the key allows multiple words.\n\n'
            docStr += 'This exchange takes the following keys:\n\n'
            docStr += '\n'.join(['- ``%s``' % x['name'] for x in entry['routingKey']])

            f.__doc__ = docStr

        # Give the function the right name
        f.__name__ = str(entry['name'])

        # Add whichever function we created
        attributes[entry['name']] = f

    return type(utils.toStr(name), (BaseClient,), attributes)


def createTemporaryCredentials(clientId, accessToken, start, expiry, scopes, name=None):
    """ Create a set of temporary credentials

    clientId: the issuing clientId
    accessToken: the issuer's accessToken
    start: start time of credentials, seconds since epoch
    expiry: expiration time of credentials, seconds since epoch
    scopes: list of scopes granted
    name: credential name (optional)

    Returns a dictionary in the form:
        { 'clientId': str, 'accessToken: str, 'certificate': str}
    """

    now = datetime.datetime.utcnow()
    now = now - datetime.timedelta(minutes=10)  # Subtract 5 minutes for clock drift

    for scope in scopes:
        if not isinstance(scope, six.string_types):
            raise exceptions.TaskclusterFailure('Scope must be string')

    # Credentials can only be valid for 31 days.  I hope that
    # this is validated on the server somehow...

    if expiry - start > datetime.timedelta(days=31):
        raise exceptions.TaskclusterFailure('Only 31 days allowed')

    # We multiply times by 1000 because the auth service is JS and as a result
    # uses milliseconds instead of seconds
    cert = dict(
        version=1,
        scopes=scopes,
        start=calendar.timegm(start.utctimetuple()) * 1000,
        expiry=calendar.timegm(expiry.utctimetuple()) * 1000,
        seed=utils.slugId() + utils.slugId(),
    )

<<<<<<< HEAD
    sigStr = '\n'.join([
        'version:' + utils.toStr(cert['version']),
        'seed:' + utils.toStr(cert['seed']),
        'start:' + utils.toStr(cert['start']),
        'expiry:' + utils.toStr(cert['expiry']),
        'scopes:'
    ] + scopes).encode()
=======
    # if this is a named temporary credential, include the issuer in the certificate
    if name:
        cert['issuer'] = clientId

    sig = ['version:' + str(cert['version'])]
    if name:
        sig.extend([
            'clientId:' + name,
            'issuer:' + clientId,
        ])
    sig.extend([
        'seed:' + cert['seed'],
        'start:' + str(cert['start']),
        'expiry:' + str(cert['expiry']),
        'scopes:'
    ] + scopes)
    sigStr = '\n'.join(sig)
>>>>>>> 975dd61d

    if isinstance(accessToken, six.text_type):
        accessToken = accessToken.encode()
    sig = hmac.new(accessToken, sigStr, hashlib.sha256).digest()

    cert['signature'] = utils.encodeStringForB64Header(sig)

    newToken = hmac.new(accessToken, cert['seed'], hashlib.sha256).digest()
    newToken = utils.makeB64UrlSafe(utils.encodeStringForB64Header(newToken)).replace(b'=', b'')

    return {
        'clientId': name if name else clientId,
        'accessToken': newToken,
        'certificate': utils.dumpJson(cert),
    }

__all__ = ['createTemporaryCredentials', 'config']
# This has to be done after the Client class is declared
for key, value in API_CONFIG.items():
    globals()[key] = createApiClient(key, value)
    __all__.append(key)<|MERGE_RESOLUTION|>--- conflicted
+++ resolved
@@ -567,33 +567,23 @@
         seed=utils.slugId() + utils.slugId(),
     )
 
-<<<<<<< HEAD
-    sigStr = '\n'.join([
-        'version:' + utils.toStr(cert['version']),
+    # if this is a named temporary credential, include the issuer in the certificate
+    if name:
+        cert['issuer'] = utils.toStr(clientId)
+
+    sig = ['version:' + utils.toStr(cert['version'])]
+    if name:
+        sig.extend([
+            'clientId:' + utils.toStr(name),
+            'issuer:' + utils.toStr(clientId),
+        ])
+    sig.extend([
         'seed:' + utils.toStr(cert['seed']),
         'start:' + utils.toStr(cert['start']),
         'expiry:' + utils.toStr(cert['expiry']),
         'scopes:'
-    ] + scopes).encode()
-=======
-    # if this is a named temporary credential, include the issuer in the certificate
-    if name:
-        cert['issuer'] = clientId
-
-    sig = ['version:' + str(cert['version'])]
-    if name:
-        sig.extend([
-            'clientId:' + name,
-            'issuer:' + clientId,
-        ])
-    sig.extend([
-        'seed:' + cert['seed'],
-        'start:' + str(cert['start']),
-        'expiry:' + str(cert['expiry']),
-        'scopes:'
     ] + scopes)
-    sigStr = '\n'.join(sig)
->>>>>>> 975dd61d
+    sigStr = '\n'.join(sig).encode()
 
     if isinstance(accessToken, six.text_type):
         accessToken = accessToken.encode()
