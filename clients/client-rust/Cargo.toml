[package]
name = "taskcluster"
version = "41.1.0"
authors = ["Wander Lairson Costa <wander.lairson@gmail.com>"]
edition = "2018"
license = "MPL-2.0"
description = "API client for Taskcluster"

[dependencies]
anyhow = "1.0"
reqwest = { version = "0.11", features = ["json"] }
serde = { version = "1.0.104", features = ["derive"] }
serde_json = "1.0.48"
rust-crypto = "0.2.36"
base64 = "0.12.0"
hawk = "3.1.0"
backoff = "0.1.6"
slugid = "1.0.0"
percent-encoding = "2.1.0"
<<<<<<< HEAD
tokio = { version = "0.2", features = ["macros", "time"] }
chrono = { version = "0.4.11", features = ["serde"] }
=======
tokio = { version = "1.2", features = ["macros", "time"] }
>>>>>>> 372d9849

[dev-dependencies]
httptest = "^0.15.1"
lazy_static = "1.4.0"<|MERGE_RESOLUTION|>--- conflicted
+++ resolved
@@ -17,12 +17,8 @@
 backoff = "0.1.6"
 slugid = "1.0.0"
 percent-encoding = "2.1.0"
-<<<<<<< HEAD
-tokio = { version = "0.2", features = ["macros", "time"] }
+tokio = { version = "1.2", features = ["macros", "time"] }
 chrono = { version = "0.4.11", features = ["serde"] }
-=======
-tokio = { version = "1.2", features = ["macros", "time"] }
->>>>>>> 372d9849
 
 [dev-dependencies]
 httptest = "^0.15.1"
