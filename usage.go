package main

import "fmt"

type ExitCode int

// These constants represent all possible exit codes from the generic-worker process.
const (
	TASKS_COMPLETE              ExitCode = 0
	CANT_LOAD_CONFIG            ExitCode = 64
	CANT_INSTALL_GENERIC_WORKER ExitCode = 65
	REBOOT_REQUIRED             ExitCode = 67
	IDLE_TIMEOUT                ExitCode = 68
	INTERNAL_ERROR              ExitCode = 69
	NONCURRENT_DEPLOYMENT_ID    ExitCode = 70
	WORKER_STOPPED              ExitCode = 71
	WORKER_SHUTDOWN             ExitCode = 72
	INVALID_CONFIG              ExitCode = 73
	CANT_CREATE_ED25519_KEYPAIR ExitCode = 75
	CANT_SAVE_CONFIG            ExitCode = 76
	CANT_SECURE_CONFIG          ExitCode = 77
	CANT_CONNECT_PROTOCOL_PIPE  ExitCode = 78
)

func usage(versionName string) string {
	return versionName + `

generic-worker is a taskcluster worker that can run on any platform that supports go (golang).
See http://taskcluster.github.io/generic-worker/ for more details. Essentially, the worker is
the taskcluster component that executes tasks. It requests tasks from the taskcluster queue,
and reports back results to the queue.

  Usage:
    generic-worker run                      [--config         CONFIG-FILE]
<<<<<<< HEAD
                                            [--worker-runner-protocol-pipe PIPE]
                                            [--configure-for-aws | --configure-for-gcp]` + installServiceSummary() + `
=======
                                            [--configure-for-aws | --configure-for-gcp | --configure-for-azure]` + installServiceSummary() + `
>>>>>>> fd525dee
    generic-worker show-payload-schema
    generic-worker new-ed25519-keypair      --file ED25519-PRIVATE-KEY-FILE` + customTargetsSummary() + `
    generic-worker --help
    generic-worker --version

  Targets:
    run                                     Runs the generic-worker.
    show-payload-schema                     Each taskcluster task defines a payload to be
                                            interpreted by the worker that executes it. This
                                            payload is validated against a json schema baked
                                            into the release. This option outputs the json
                                            schema used in this version of the generic
                                            worker.` + installService() + `
    new-ed25519-keypair                     This will generate a fresh, new ed25519
                                            compliant private/public key pair. The public
                                            key will be written to stdout and the private
                                            key will be written to the specified file.` + customTargets() + `

  Options:
    --config CONFIG-FILE                    Json configuration file to use. See
                                            configuration section below to see what this
                                            file should contain. When calling the install
                                            target, this is the config file that the
                                            installation should use, rather than the config
                                            to use during install.
                                            [default: generic-worker.config]
    --worker-runner-protocol-pipe PIPE      Use this option when running generic-worker under
                                            taskcluster-worker-runner, passing the same value as
                                            given for 'worker.protocolPipe' in the runner
                                            configuration.  This specifies a named pipe that is used
                                            for communication between the two processes.
    --configure-for-aws                     Use this option when installing or running a worker
                                            that is spawned by the AWS provisioner. It will cause
                                            the worker to query the EC2 metadata service when it
                                            is run, in order to retrieve data that will allow it
                                            to self-configure, based on AWS metadata, information
                                            from the provisioner, and the worker type definition
                                            that the provisioner holds for the worker type.
    --configure-for-azure                   This will create the CONFIG-FILE for an Azure
                                            installation by querying the Azure environment
                                            and setting appropriate values.
    --configure-for-gcp                     This will create the CONFIG-FILE for a GCP
                                            installation by querying the GCP environment
                                            and setting appropriate values.` + platformCommandLineParameters() + `
    --file PRIVATE-KEY-FILE                 The path to the file to write the private key
                                            to. The parent directory must already exist.
                                            If the file exists it will be overwritten,
                                            otherwise it will be created.` + sidSID() + `
    --help                                  Display this help text.
    --version                               The release version of the generic-worker.


  Configuring the generic worker:

    The configuration file for the generic worker is specified with -c|--config CONFIG-FILE
    as described above. Its format is a json dictionary of name/value pairs.

        ** REQUIRED ** properties
        =========================

          accessToken                       Taskcluster access token used by generic worker
                                            to talk to taskcluster queue.
          clientId                          Taskcluster client ID used by generic worker to
                                            talk to taskcluster queue.
          ed25519SigningKeyLocation         The ed25519 signing key for signing artifacts with.
          publicIP                          The IP address for clients to be directed to
                                            for serving live logs; see
                                            https://github.com/taskcluster/livelog and
                                            https://github.com/taskcluster/stateless-dns-server
                                            Also used by chain of trust.
          rootURL                           The root URL of the taskcluster deployment to which
                                            clientId and accessToken grant access. For example,
                                            'https://taskcluster.net'. Individual services can
                                            override this setting - see the *BaseURL settings.
          workerId                          A name to uniquely identify your worker.
          workerType                        This should match a worker_type managed by the
                                            provisioner you have specified.

        ** OPTIONAL ** properties
        =========================

          authBaseURL                       The base URL for taskcluster auth API calls.
                                            If not provided, the base URL for API calls is
                                            instead derived from rootURL setting as follows:
                                              * https://auth.taskcluster.net/v1 for rootURL https://taskcluster.net
                                              * <rootURL>/api/auth/v1 for all other rootURLs
          availabilityZone                  The EC2 availability zone of the worker.
          cachesDir                         The directory where task caches should be stored on
                                            the worker. The directory will be created if it does
                                            not exist. This may be a relative path to the
                                            current directory, or an absolute path.
                                            [default: "caches"]
          certificate                       Taskcluster certificate, when using temporary
                                            credentials only.
          checkForNewDeploymentEverySecs    The number of seconds between consecutive calls
                                            to the provisioner, to check if there has been a
                                            new deployment of the current worker type. If a
                                            new deployment is discovered, worker will shut
                                            down. See deploymentId property. [default: 1800]
          cleanUpTaskDirs                   Whether to delete the home directories of the task
                                            users after the task completes. Normally you would
                                            want to do this to avoid filling up disk space,
                                            but for one-off troubleshooting, it can be useful
                                            to (temporarily) leave home directories in place.
                                            Accepted values: true or false. [default: true]
          deploymentId                      If running with --configure-for-aws, then between
                                            tasks, at a chosen maximum frequency (see
                                            checkForNewDeploymentEverySecs property), the
                                            worker will query the provisioner to get the
                                            updated worker type definition. If the deploymentId
                                            in the config of the worker type definition is
                                            different to the worker's current deploymentId, the
                                            worker will shut itself down. See
                                            https://bugzil.la/1298010
          disableReboots                    If true, no system reboot will be initiated by
                                            generic-worker program, but it will still return
                                            with exit code 67 if the system needs rebooting.
                                            This allows custom logic to be executed before
                                            rebooting, by patching run-generic-worker.bat
                                            script to check for exit code 67, perform steps
                                            (such as formatting a hard drive) and then
                                            rebooting in the run-generic-worker.bat script.
                                            [default: false]
          downloadsDir                      The directory to cache downloaded files for
                                            populating preloaded caches and readonly mounts. The
                                            directory will be created if it does not exist. This
                                            may be a relative path to the current directory, or
                                            an absolute path. [default: "downloads"]
          idleTimeoutSecs                   How many seconds to wait without getting a new
                                            task to perform, before the worker process exits.
                                            An integer, >= 0. A value of 0 means "never reach
                                            the idle state" - i.e. continue running
                                            indefinitely. See also shutdownMachineOnIdle.
                                            [default: 0]
          instanceID                        The EC2 instance ID of the worker. Used by chain of trust.
          instanceType                      The EC2 instance Type of the worker. Used by chain of trust.
          livelogCertificate                SSL certificate to be used by livelog for hosting
                                            logs over https. If not set, http will be used.
          livelogExecutable                 Filepath of LiveLog executable to use; see
                                            https://github.com/taskcluster/livelog
                                            [default: "livelog"]
          livelogGETPort                    Port number for livelog HTTP GET requests.
                                            [default: 60023]
          livelogKey                        SSL key to be used by livelog for hosting logs
                                            over https. If not set, http will be used.
          livelogPUTPort                    Port number for livelog HTTP PUT requests.
                                            [default: 60022]
          livelogSecret                     This should match the secret used by the
                                            stateless dns server; see
                                            https://github.com/taskcluster/stateless-dns-server
                                            Optional if stateless DNS is not in use.
          numberOfTasksToRun                If zero, run tasks indefinitely. Otherwise, after
                                            this many tasks, exit. [default: 0]
          privateIP                         The private IP of the worker, used by chain of trust.
          provisionerBaseURL                The base URL for aws-provisioner API calls.
                                            If not provided, the base URL for API calls is
                                            instead derived from rootURL setting as follows:
                                              * https://aws-provisioner.taskcluster.net/v1 for rootURL https://taskcluster.net
                                              * <rootURL>/api/aws-provisioner/v1 for all other rootURLs
          provisionerId                     The taskcluster provisioner which is taking care
                                            of provisioning environments with generic-worker
                                            running on them. [default: "test-provisioner"]
          purgeCacheBaseURL                 The base URL for purge cache API calls.
                                            If not provided, the base URL for API calls is
                                            instead derived from rootURL setting as follows:
                                              * https://purge-cache.taskcluster.net/v1 for rootURL https://taskcluster.net
                                              * <rootURL>/api/purge-cache/v1 for all other rootURLs
          queueBaseURL                      The base URL for API calls to the queue service.
                                            If not provided, the base URL for API calls is
                                            instead derived from rootURL setting as follows:
                                              * https://queue.taskcluster.net/v1 for rootURL https://taskcluster.net
                                              * <rootURL>/api/queue/v1 for all other rootURLs
          region                            The EC2 region of the worker. Used by chain of trust.
          requiredDiskSpaceMegabytes        The garbage collector will ensure at least this
                                            number of megabytes of disk space are available
                                            when each task starts. If it cannot free enough
                                            disk space, the worker will shut itself down.
                                            [default: 10240]
          runAfterUserCreation              A string, that if non-empty, will be treated as a
                                            command to be executed as the newly generated task
                                            user, after the user has been created, the machine
                                            has rebooted and the user has logged in, but before
                                            a task is run as that user. This is a way to
                                            provide generic user initialisation logic that
                                            should apply to all generated users (and thus all
                                            tasks) and be run as the task user itself. This
                                            option does *not* support running a command as
                                            Administrator. Furthermore, even if
                                            runTasksAsCurrentUser is true, the script will still
                                            be executed as the task user, rather than the
                                            current user (that runs the generic-worker process).` + runTasksAsCurrentUserUsage() + `
          secretsBaseURL                    The base URL for taskcluster secrets API calls.
                                            If not provided, the base URL for API calls is
                                            instead derived from rootURL setting as follows:
                                              * https://secrets.taskcluster.net/v1 for rootURL https://taskcluster.net
                                              * <rootURL>/api/secrets/v1 for all other rootURLs
          sentryProject                     The project name used in https://sentry.io for
                                            reporting worker crashes. Permission to publish
                                            crash reports is granted via the scope
                                            auth:sentry:<sentryProject>. If the taskcluster
                                            client (see clientId property above) does not
                                            posses this scope, no crash reports will be sent.
                                            Similarly, if this property is not specified or
                                            is the empty string, no reports will be sent.
                                            [default: "generic-worker"]
          shutdownMachineOnIdle             If true, when the worker is deemed to have been
                                            idle for enough time (see idleTimeoutSecs) the
                                            worker will issue an OS shutdown command. If false,
                                            the worker process will simply terminate, but the
                                            machine will not be shut down. [default: false]
          shutdownMachineOnInternalError    If true, if the worker encounters an unrecoverable
                                            error (such as not being able to write to a
                                            required file) it will shutdown the host
                                            computer. Note this is generally only desired
                                            for machines running in production, such as on AWS
                                            EC2 spot instances. Use with caution!
                                            [default: false]
          subdomain                         Subdomain to use in stateless dns name for live
                                            logs; see
                                            https://github.com/taskcluster/stateless-dns-server
                                            [default: "taskcluster-worker.net"]
          taskclusterProxyExecutable        Filepath of taskcluster-proxy executable to use; see
                                            https://github.com/taskcluster/taskcluster-proxy
                                            [default: "taskcluster-proxy"]
          taskclusterProxyPort              Port number for taskcluster-proxy HTTP requests.
                                            [default: 80]
          tasksDir                          The location where task directories should be
                                            created on the worker. [default: ` + fmt.Sprintf("%q", defaultTasksDir()) + `]
          workerGroup                       Typically this would be an aws region - an
                                            identifier to uniquely identify which pool of
                                            workers this worker logically belongs to.
                                            [default: "test-worker-group"]
          workerLocation                    If a non-empty string, task commands will have environment variable
                                            TASKCLUSTER_WORKER_LOCATION set to the value provided.

                                            If an empty string, and --configure-for-aws is specified,
                                            TASKCLUSTER_WORKER_LOCATION environment variable will be set to a
                                            string containing the JSON object:
                                            {"cloud":"aws","region":"<REGION>","availabilityZone":"<AZ>"}
                                            See: https://github.com/taskcluster/taskcluster-worker-runner#aws

                                            If an empty string, and --configure-for-gcp is specified,
                                            TASKCLUSTER_WORKER_LOCATION environment variable will be set to a
                                            string containing the JSON object:
                                            {"cloud":"google","region":"<REGION>","zone":"<ZONE>"}
                                            See: https://github.com/taskcluster/taskcluster-worker-runner#google

                                            Otherwise TASKCLUSTER_WORKER_LOCATION environment
                                            variable will not be implicitly set in task commands.
                                            [default: ""]
          workerManagerBaseURL              The base URL for taskcluster worker-manager API calls.
                                            If not provided, the base URL for API calls is
                                            instead derived from rootURL setting as follows:
                                              * https://worker-manager.taskcluster.net/v1 for rootURL https://taskcluster.net
                                              * <rootURL>/api/worker-manager/v1 for all other rootURLs
          workerTypeMetaData                This arbitrary json blob will be included at the
                                            top of each task log. Providing information here,
                                            such as a URL to the code/config used to set up the
                                            worker type will mean that people running tasks on
                                            the worker type will have more information about how
                                            it was set up (for example what has been installed on
                                            the machine).
          wstAudience                       The audience value for which to request websocktunnel
                                            credentials, identifying a set of WST servers this
                                            worker could connect to.  Optional if not using websocktunnel
                                            to expose live logs.
          wstServerURL                      The URL of the websocktunnel server with which to expose
                                            live logs.  Optional if not using websocktunnel to expose
                                            live logs.

    If an optional config setting is not provided in the json configuration file, the
    default will be taken (defaults documented above).

    If no value can be determined for a required config setting, the generic-worker will
    exit with a failure message.

  Exit Codes:

    0      Tasks completed successfully; no more tasks to run (see config setting
           numberOfTasksToRun).
    64     Not able to load generic-worker config. This could be a problem reading the
           generic-worker config file on the filesystem, a problem talking to AWS/GCP
           metadata service, or a problem retrieving config/files from the taskcluster
           secrets service.
    65     Not able to install generic-worker on the system.
    67     A task user has been created, and the generic-worker needs to reboot in order
           to log on as the new task user. Note, the reboot happens automatically unless
           config setting disableReboots is set to true - in either code this exit code will
           be issued.
    68     The generic-worker hit its idle timeout limit (see config settings idleTimeoutSecs
           and shutdownMachineOnIdle).
    69     Worker panic - either a worker bug, or the environment is not suitable for running
           a task, e.g. a file cannot be written to the file system, or something else did
           not work that was required in order to execute a task. See config setting
           shutdownMachineOnInternalError.
    70     A new deploymentId has been issued in the AWS worker type configuration, meaning
           this worker environment is no longer up-to-date. Typcially workers should
           terminate.
    71     The worker was terminated via an interrupt signal (e.g. Ctrl-C pressed).
    72     The worker is running on spot infrastructure in AWS EC2 and has been served a
           spot termination notice, and therefore has shut down.
    73     The config provided to the worker is invalid.` + exitCode74() + `
    75     Not able to create an ed25519 key pair.
    76     Not able to save generic-worker config file after fetching it from AWS provisioner
           or Google Cloud metadata.` + exitCode77() + `
    78     Not able to connect to --worker-runner-protocol-pipe.
`
}<|MERGE_RESOLUTION|>--- conflicted
+++ resolved
@@ -32,12 +32,8 @@
 
   Usage:
     generic-worker run                      [--config         CONFIG-FILE]
-<<<<<<< HEAD
                                             [--worker-runner-protocol-pipe PIPE]
-                                            [--configure-for-aws | --configure-for-gcp]` + installServiceSummary() + `
-=======
                                             [--configure-for-aws | --configure-for-gcp | --configure-for-azure]` + installServiceSummary() + `
->>>>>>> fd525dee
     generic-worker show-payload-schema
     generic-worker new-ed25519-keypair      --file ED25519-PRIVATE-KEY-FILE` + customTargetsSummary() + `
     generic-worker --help
