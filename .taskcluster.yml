--- conflicted
+++ resolved
@@ -42,22 +42,14 @@
                 cd d2g
                 git -c advice.detachedHead=false checkout '${head_rev}'
 
-<<<<<<< HEAD
-              go install github.com/taskcluster/taskcluster/v51/tools/jsonschema2go/jsonschema2go@latest
-              go generate ./...
-              go mod tidy
+                go install github.com/taskcluster/taskcluster/v51/tools/jsonschema2go/jsonschema2go@latest
+                go generate ./...
+                go mod tidy
 
-              go install honnef.co/go/tools/cmd/staticcheck@latest
-              staticcheck ./...
-              git status
-              test $(git status --porcelain | wc -l) == 0
-=======
-                go mod tidy
                 go install honnef.co/go/tools/cmd/staticcheck@latest
                 staticcheck ./...
                 git status
                 test $(git status --porcelain | wc -l) == 0
->>>>>>> 57a5bf81
 
                 go install ./...
                 go vet ./...
