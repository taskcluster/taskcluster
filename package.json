{
  "name": "taskcluster",
  "version": "44.21.0",
  "private": true,
  "engine-strict": true,
  "engines": {
    "node": "16.17.1",
    "yarn": "^1.22.19"
  },
  "workspaces": [
    "libraries/*",
    "services/*",
    "db"
  ],
  "dependencies": {
    "@azure/arm-compute": "^16.0.0",
    "@azure/arm-network": "^24.0.0",
    "@azure/ms-rest-azure-js": "^2.0.1",
    "@azure/ms-rest-js": "^2.0.5",
    "@azure/ms-rest-nodeauth": "^3.0.5",
    "@graphql-tools/schema": "^8.3.1",
    "@octokit/auth-app": "^3.0.0",
    "@octokit/core": "^3.0.0",
    "@octokit/plugin-retry": "^3.0.4",
    "@octokit/rest": "^18.0.0",
    "@sentry/node": "^6.0.0",
    "@slack/web-api": "^6.7.1",
    "ajv": "^7.2.1",
    "ajv-formats": "^2.1.1",
    "amqplib": "^0.8.0",
    "apollo-server-core": "^3.10.1",
    "apollo-server-express": "^3.8.1",
    "aws-sdk": "^2.394.0",
    "body-parser": "1.20.0",
    "body-parser-graphql": "^1.0.0",
    "chalk": "^4.0.0",
    "compression": "^1.7.2",
    "content-security-policy": "^0.3.0",
    "content-type": "^1.0.4",
    "cors": "^2.8.4",
    "cron-parser": "3.5.0",
    "dataloader": "^2.0.0",
    "debug": "^4.1.1",
    "deepmerge": "^4.0.0",
    "ejs": "^3.1.7",
    "email-templates": "^8.0.0",
    "express": "4.18.1",
    "express-session": "^1.17.3",
    "express-sslify": "1.2.0",
    "fast-azure-storage": "^3.1.2",
    "fast-json-stable-stringify": "^2.0.0",
    "generate-password": "^1.5.0",
    "get-caller-file": "^2.0.5",
    "googleapis": "^73.0.0",
    "got": "^11.7.0",
    "graphql": "^15.0.0",
    "graphql-depth-limit": "^1.1.0",
    "graphql-playground-middleware-express": "^1.7.8",
    "graphql-scalars": "^1.9.0",
    "graphql-type-json": "^0.3.0",
    "graphql-validation-complexity": "^0.4.0",
    "hashids": "^2.0.0",
    "hawk": "9.0.1",
    "hsts": "^2.1.0",
    "immutable": "^4.1.0",
    "iterall": "^1.2.2",
    "js-yaml": "^4.0.0",
    "json-e": "^4.0.1",
    "json-parameterization": "^2.0.1",
    "jsonwebtoken": "^8.1.1",
    "jwks-rsa": "^2.0.0",
    "lodash": "4.17.21",
    "loglevel": "^1.6.7",
    "marked": "^4.0.16",
<<<<<<< HEAD
    "matrix-js-sdk": "^19.7.0",
=======
    "matrix-js-sdk": "^20.0.2",
>>>>>>> 1edd63be
    "memorystore": "^1.6.1",
    "mkdirp": "^1.0.0",
    "netmask": "^2.0.0",
    "newrelic": "^7.0.0",
    "node-fetch": "^2.6.0",
    "node-forge": "^1.0.0",
    "nodemailer": "^6.6.1",
    "oauth2orize": "^1.11.0",
    "p-queue": "^6.6.2",
    "p-synchronize": "^1.0.0",
    "parseurl": "^1.3.3",
    "passport": "^0.6.0",
    "passport-auth0": "^1.1.0",
    "passport-github": "^1.1.0",
    "pg": "^8.0.0",
    "pg-connection-string": "^2.3.0",
    "qs": "^6.10.1",
    "quick-lru": "^5.0.0",
    "regex-escape": "^3.4.8",
    "request-ip": "^3.3.0",
    "rimraf": "^3.0.0",
    "sanitize-html": "^2.7.1",
    "sentry-api": "^0.2.0",
    "sift": "^13.5.0",
    "slugid": "^2.0.0",
    "subscriptions-transport-ws": "^0.9.7",
    "superagent": "^6.0.0",
    "taskcluster-client": "link:clients/client",
    "taskcluster-db": "link:db",
    "taskcluster-lib-api": "link:libraries/api",
    "taskcluster-lib-app": "link:libraries/app",
    "taskcluster-lib-azqueue": "link:libraries/azqueue",
    "taskcluster-lib-config": "link:libraries/config",
    "taskcluster-lib-iterate": "link:libraries/iterate",
    "taskcluster-lib-loader": "link:libraries/loader",
    "taskcluster-lib-monitor": "link:libraries/monitor",
    "taskcluster-lib-postgres": "link:libraries/postgres",
    "taskcluster-lib-pulse": "link:libraries/pulse",
    "taskcluster-lib-references": "link:libraries/references",
    "taskcluster-lib-scopes": "^11.0.0",
    "taskcluster-lib-urls": "^13.0.0",
    "taskcluster-lib-validate": "link:libraries/validate",
    "thirty-two": "^1.0.2",
    "topo-sort": "^1.0.0",
    "type-is": "^1.6.15",
    "uuid": "^8.0.0",
    "walk": "^2.3.9"
  },
  "devDependencies": {
    "acorn-loose": "^8.0.1",
    "acorn-walk": "^8.0.0",
    "apollo-cache-inmemory": "^1.6.3",
    "apollo-client": "^2.6.4",
    "apollo-link-http": "^1.5.16",
    "apollo-link-ws": "^1.0.19",
    "app-root-dir": "^1.0.2",
    "assume": "^2.1.0",
    "builtin-modules": "^3.1.0",
    "c8": "^7.3.4",
    "commander": "^9.0.0",
    "console-taskgraph": "^1.7.2",
    "cronstrue": "^1.101.0",
    "cross-env": "^7.0.2",
    "dockerode": "^3.0.0",
    "error-stack-parser": "^2.0.2",
    "eslint": "^7.11.0",
    "github-slugger": "^1.2.1",
    "glob": "^7.1.3",
    "graphql-tag": "^2.10.1",
    "inquirer": "^8.0.0",
    "is-uuid": "^1.0.2",
    "json-stable-stringify": "^1.0.1",
    "markdown-table": "^2.0.0",
    "md-directory": "^1.0.2",
    "mocha": "^9.2.2",
    "mock-aws-s3": "^4.0.1",
    "mock-fs": "^4.8.0",
    "mockdate": "^3.0.2",
    "moment": "^2.29.4",
    "mz": "^2.7.0",
    "nock": "13.2.7",
    "open-editor": "^3.0.0",
    "qlobber": "^5.0.3",
    "semver": "^7.3.2",
    "sinon": "^13.0.0",
    "snake-case": "^3.0.3",
    "taskcluster-lib-testing": "link:libraries/testing",
    "ws": "^7.4.6",
    "yarn-minify": "^1.0.1",
    "zen-observable": "^0.8.11",
    "zurvan": "^0.8.0"
  },
  "resolutions": {
    "mocha/mkdirp": "^1.0.0"
  },
  "scripts": {
    "lint": "eslint --cache --ext js --ignore-pattern clients/client-rust --ignore-pattern clients/client-web/build --ignore-pattern clients/client-py libraries services infrastructure clients test db workers/docker-worker",
    "lint:fix": "eslint --fix --cache --ext js --ignore-pattern clients/client-rust --ignore-pattern clients/client-web/build --ignore-pattern clients/client-py libraries services infrastructure clients test db workers/docker-worker",
    "lint:go": "bash test/go-lint.sh",
    "lint:py": "bash test/py-lint.sh",
    "test": "yarn workspaces run test",
    "fetch-coverage": "node test/fetch-coverage.js",
    "build": "node infrastructure/tooling/src/main.js build",
    "release": "node infrastructure/tooling/src/main.js release",
    "staging-release": "node infrastructure/tooling/src/main.js staging-release",
    "release:publish": "node infrastructure/tooling/src/main.js release:publish",
    "generate": "node infrastructure/tooling/src/main.js generate",
    "minify": "node infrastructure/tooling/src/main.js minify",
    "changelog": "node infrastructure/tooling/src/main.js changelog",
    "changelog:show": "node infrastructure/tooling/src/main.js changelog:show",
    "changelog:check": "node infrastructure/tooling/src/main.js changelog:check",
    "heroku-prebuild": "echo {\\\"version\\\"\\: \\\"$SOURCE_VERSION\\\"} > version.json",
    "heroku-postbuild": "if [ $PROCFILE = \"ui/Procfile\" ]; then cd ui && yarn install --frozen-lockfile && yarn build; fi",
    "start": "docker compose up -d",
    "stop": "docker compose down --remove-orphans",
    "dev:start": "docker compose -f docker-compose.yml -f docker-compose.dev.yml `if [ -e ./docker-compose.override.yml ]; then echo '-f docker-compose.override.yml'; fi` up -d",
    "dev:stop": "docker compose -f docker-compose.yml -f docker-compose.dev.yml `if [ -e ./docker-compose.override.yml ]; then echo '-f docker-compose.override.yml'; fi` down --remove-orphans",
    "prod:start": "docker compose -f docker-compose.yml -f docker-compose.prod.yml up -d",
    "prod:stop": "docker compose -f docker-compose.yml -f docker-compose.prod.yml down --remove-orphans",
    "dev:init": "node infrastructure/tooling/src/main.js dev:init",
    "dev:db:upgrade": "node infrastructure/tooling/src/main.js dev:db:upgrade",
    "dev:db:downgrade": "node infrastructure/tooling/src/main.js dev:db:downgrade",
    "dev:apply": "node infrastructure/tooling/src/main.js dev:apply",
    "dev:delete": "node infrastructure/tooling/src/main.js dev:delete",
    "dev:verify": "node infrastructure/tooling/src/main.js dev:verify",
    "dev:templates": "node infrastructure/tooling/src/main.js dev:templates",
    "dev:ensure:db": "node infrastructure/tooling/src/main.js dev:ensure:db",
    "dev:ensure:rabbit": "node infrastructure/tooling/src/main.js dev:ensure:rabbit",
    "smoketest": "node infrastructure/tooling/src/main.js smoketest",
    "test:meta": "node infrastructure/tooling/src/main.js test:meta",
    "db:upgrade": "node db/src/main.js upgrade",
    "db:downgrade": "node db/src/main.js downgrade"
  },
  "metatests": {
    "specialImports": [
      "eslint",
      "c8",
      "cross-env",
      "ejs",
      "@octokit/core",
      "got"
    ]
  },
  "renovate": {
    "extends": [
      "config:base"
    ],
    "dependencyDashboard": true,
    "rebaseConflictedPrs": false,
    "prHourlyLimit": 0,
    "prConcurrentLimit": 3,
    "branchConcurrentLimit": 0,
    "rangeStrategy": "update-lockfile",
    "semanticCommits": "disabled",
    "lockFileMaintenance": {
      "enabled": true,
      "automerge": true
    },
    "packageRules": [
      {
        "packagePatterns": [
          "node"
        ],
        "stabilityDays": 7
      },
      {
        "packagePatterns": [
          "^googleapis$",
          "^aws-sdk$",
          "^golang.org/x/.*"
        ],
        "schedule": [
          "after 9pm on sunday"
        ]
      },
      {
        "updateTypes": [
          "major"
        ],
        "prPriority": 1
      },
      {
        "packagePatterns": [
          "^taskcluster-client.*"
        ],
        "updateTypes": [
          "minor",
          "patch"
        ],
        "enabled": false
      },
      {
        "updateTypes": [
          "minor",
          "patch"
        ],
        "matchCurrentVersion": "!/^0/",
        "paths": [
          "package.json"
        ],
        "automerge": true
      }
    ],
    "enabledManagers": [
      "npm",
      "gomod"
    ],
    "postUpdateOptions": [
      "gomodTidy"
    ]
  },
  "eslintIgnore": [
    "**/node_modules/**",
    "services/web-server/build"
  ],
  "heroku-run-build-script": true
}<|MERGE_RESOLUTION|>--- conflicted
+++ resolved
@@ -72,11 +72,7 @@
     "lodash": "4.17.21",
     "loglevel": "^1.6.7",
     "marked": "^4.0.16",
-<<<<<<< HEAD
-    "matrix-js-sdk": "^19.7.0",
-=======
     "matrix-js-sdk": "^20.0.2",
->>>>>>> 1edd63be
     "memorystore": "^1.6.1",
     "mkdirp": "^1.0.0",
     "netmask": "^2.0.0",
