--- conflicted
+++ resolved
@@ -51,11 +51,7 @@
         search={
           <Search
             placeholder="Search Task ID"
-<<<<<<< HEAD
-            onSubmit={this.handleTaskGroupSearchSubmit}
-=======
             onSubmit={this.handleTaskSearchSubmit}
->>>>>>> 18e52b0c
           />
         }>
         <Typography className={classes.infoText}>
