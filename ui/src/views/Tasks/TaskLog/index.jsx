--- conflicted
+++ resolved
@@ -49,8 +49,8 @@
 
     return (
       <Dashboard
-<<<<<<< HEAD
-        title="Log"
+        title={task ? `Log "${task.metadata.name}"` : 'Log'}
+        disableTitleFormatting
         disablePadding
         search={
           <Search
@@ -58,11 +58,6 @@
             onSubmit={this.handleTaskSearchSubmit}
           />
         }>
-=======
-        title={task ? `Log "${task.metadata.name}"` : 'Log'}
-        disableTitleFormatting
-        disablePadding>
->>>>>>> 5e6c2b63
         <Helmet state={run && run.state} />
         <Log
           url={url}
