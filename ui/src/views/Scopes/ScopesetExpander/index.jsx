import { hot } from 'react-hot-loader';
import React, { Component, Fragment } from 'react';
import { Query } from 'react-apollo';
import CodeEditor from '@mozilla-frontend-infra/components/CodeEditor';
import Spinner from '@mozilla-frontend-infra/components/Spinner';
import { withStyles } from '@material-ui/core/styles';
import List from '@material-ui/core/List';
import ListItem from '@material-ui/core/ListItem';
import ListItemText from '@material-ui/core/ListItemText';
import Typography from '@material-ui/core/Typography';
import ArrowExpandVerticalIcon from 'mdi-react/ArrowExpandVerticalIcon';
import LinkIcon from 'mdi-react/LinkIcon';
import HelpView from '../../../components/HelpView';
import Dashboard from '../../../components/Dashboard/index';
import Button from '../../../components/Button';
import ErrorPanel from '../../../components/ErrorPanel';
import splitLines from '../../../utils/splitLines';
import Link from '../../../utils/Link';
import scopesetQuery from './scopeset.graphql';
import { formatScope, scopeLink } from '../../../utils/scopeUtils';

@hot(module)
@withStyles(theme => ({
  actionButton: {
    ...theme.mixins.fab,
  },
  editor: {
    marginBottom: theme.spacing.double,
  },
  title: {
    marginBottom: theme.spacing.double,
  },
  listItemButton: {
    ...theme.mixins.listItemButton,
    paddingTop: theme.spacing.unit / 2,
    paddingBottom: theme.spacing.unit / 2,
  },
}))
export default class ScopesetExpander extends Component {
  state = {
    scopeText: '',
  };

  handleExpandScopesClick = async () => {
    const scopes = splitLines(this.state.scopeText);

    this.setState({ scopes });
  };

  handleScopesChange = scopeText => {
    this.setState({ scopeText });
  };

  render() {
    const { classes } = this.props;
    const { scopes, scopeText } = this.state;
    const description = `This tool allows you to find the expanded copy of a given scopeset, with 
    scopes implied by any roles included.`;

    return (
      <Dashboard
<<<<<<< HEAD
        title="Expand Scopes 1"
=======
        title="Expand Scopes"
>>>>>>> c544f3f2
        helpView={<HelpView description={description} />}>
        <Fragment>
          <CodeEditor
            className={classes.editor}
            onChange={this.handleScopesChange}
            placeholder="new-scope:for-something:*"
            mode="scopemode"
            value={scopeText}
          />
          {scopes && (
            <Query query={scopesetQuery} variables={{ scopes }}>
              {({ loading, error, data }) => (
                <Fragment>
                  <ErrorPanel error={error} />
                  <List dense>
                    {loading && (
                      <ListItem>
                        <Spinner />
                      </ListItem>
                    )}
                    {data &&
                      data.expandScopes &&
                      data.expandScopes.map(scope => (
                        <ListItem
                          key={scope}
                          button
                          component={Link}
                          to={scopeLink(scope)}
                          className={classes.listItemButton}>
                          <ListItemText
                            disableTypography
                            secondary={
                              <Typography>
                                <code
                                  // eslint-disable-next-line react/no-danger
                                  dangerouslySetInnerHTML={{
                                    __html: formatScope(scope),
                                  }}
                                />
                              </Typography>
                            }
                          />
                          <LinkIcon size={16} />
                        </ListItem>
                      ))}
                  </List>
                </Fragment>
              )}
            </Query>
          )}
          <Button
            tooltipProps={{ title: 'Expand Scopes' }}
            spanProps={{ className: classes.actionButton }}
            color="secondary"
            variant="round"
            onClick={this.handleExpandScopesClick}>
            <ArrowExpandVerticalIcon />
          </Button>
        </Fragment>
      </Dashboard>
    );
  }
}<|MERGE_RESOLUTION|>--- conflicted
+++ resolved
@@ -59,11 +59,7 @@
 
     return (
       <Dashboard
-<<<<<<< HEAD
-        title="Expand Scopes 1"
-=======
         title="Expand Scopes"
->>>>>>> c544f3f2
         helpView={<HelpView description={description} />}>
         <Fragment>
           <CodeEditor
