--- conflicted
+++ resolved
@@ -127,11 +127,8 @@
               {data && <ErrorPanel fixed error={data.error} />}
               {data && data.role && (
                 <RoleForm
-<<<<<<< HEAD
                   dialogError={dialogError}
-=======
                   key={data.role.roleId}
->>>>>>> 29b63f1d
                   role={data.role}
                   loading={loading}
                   onRoleDelete={this.handleDeleteRole}
