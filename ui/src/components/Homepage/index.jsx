--- conflicted
+++ resolved
@@ -72,16 +72,9 @@
             {window.env.APPLICATION_NAME}
           </Typography>
         </Hidden>
-<<<<<<< HEAD
-        <Typography variant="h5" className={classes.text}>
-          {
-            "A task execution framework that supports Mozilla's continuous integration and release processes."
-          }
-=======
-        <Typography variant="h5">
+       <Typography variant="h5" className={classes.text}>
           A task execution framework that supports Mozilla&apos;s continuous
           integration and release processes.
->>>>>>> 8722187b
         </Typography>
         <Divider className={classes.divider} />
         <div className={classes.actions}>
