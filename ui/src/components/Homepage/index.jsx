--- conflicted
+++ resolved
@@ -70,16 +70,9 @@
             {window.env.APPLICATION_NAME}
           </Typography>
         </Hidden>
-<<<<<<< HEAD
-        <Typography variant="h5" className={classes.text}>
-          {
-           " A task execution framework that supports Mozilla's continuous integration and release processes."
-          }
-=======
        <Typography variant="h5" className={classes.text}>
           A task execution framework that supports Mozilla&apos;s continuous
           integration and release processes.
->>>>>>> 716d2b21
         </Typography>
         <Divider className={classes.divider} />
         <div className={classes.actions}>
