--- conflicted
+++ resolved
@@ -101,9 +101,8 @@
       justifyContent: 'center',
     },
     liveLogLabel: {
-<<<<<<< HEAD
-      marginLeft: theme.spacing(1) / 2,
-      marginBottom: theme.spacing(1) / 2,
+      marginLeft: theme.spacing(0.5),
+      marginBottom: theme.spacing(0.5),
     },
     previousPageArrow: {
       marginLeft: -theme.spacing(1),
@@ -117,13 +116,9 @@
       '& .mdi-icon': {
         fill: 'currentcolor',
       },
-=======
-      marginLeft: theme.spacing(0.5),
-      marginBottom: theme.spacing(0.5),
     },
     lockIconDiv: {
       marginRight: theme.spacing(2),
->>>>>>> ab95530c
     },
   }),
   { withTheme: true }
