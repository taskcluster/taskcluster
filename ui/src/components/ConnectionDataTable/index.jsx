import React, { Component, Fragment } from 'react';
import {
  array,
  arrayOf,
  func,
  number,
  shape,
  string,
  oneOf,
  bool,
} from 'prop-types';
import classNames from 'classnames';
import Spinner from '@mozilla-frontend-infra/components/Spinner';
import { withStyles } from '@material-ui/core/styles';
import Table from '@material-ui/core/Table';
import TableBody from '@material-ui/core/TableBody';
import TableHead from '@material-ui/core/TableHead';
import TableSortLabel from '@material-ui/core/TableSortLabel';
import TablePagination from '@material-ui/core/TablePagination';
import TableRow from '@material-ui/core/TableRow';
import TableCell from '@material-ui/core/TableCell';
import { pageInfo } from '../../utils/prop-types';

@withStyles(theme => ({
  loading: {
    textAlign: 'right',
  },
  spinner: {
    height: 56,
    minHeight: 56,
    paddingRight: 2,
    display: 'flex',
    alignItems: 'center',
    flexDirection: 'row-reverse',
  },
  tableWrapper: {
    overflowX: 'auto',
  },
  thWithTopPagination: {
    height: theme.spacing.quad,
  },
}))
/**
 * A paginated table that operates on a GraphQL PageConnection.
 */
export default class ConnectionDataTable extends Component {
  static defaultProps = {
    columnsSize: null,
    sortByLabel: null,
    sortDirection: 'desc',
    headers: null,
    onHeaderClick: null,
    withoutTopPagination: false,
  };

  static propTypes = {
    /**
     * A GraphQL PageConnection instance.
     */
    connection: shape({
      edges: array,
      pageInfo,
    }).isRequired,
    /**
     * The maximum number of records to display per page.
     */
    pageSize: number.isRequired,
    /**
     * The number of columns the table contains.
     * This property is not required when the `headers` prop is provided.
     */
    columnsSize: number,
    /**
     * A function to execute for each row to render in the table.
     * Will be passed a single edge from the connection. The function
     * should return the JSX necessary to render the given edge row.
     */
    renderRow: func.isRequired,
    /**
     * A function to execute when paging. Will receive a single argument
     * which is an object in the form of `{ cursor, previousCursor }`. This
     * can be used to query the next/previous set in a page connection. Should
     * return a Promise which waits for the next page connection.
     */
    onPageChange: func.isRequired,
    /**
     * A function to execute when a column header is clicked.
     * Will receive a single argument which is the column name.
     * This can be used to handle sorting.
     */
    onHeaderClick: func,
    /**
     * A header name to sort on.
     */
    sortByLabel: string,
    /**
     * The sorting direction.
     */
    sortDirection: oneOf(['desc', 'asc']),
    /**
     * A list of header names to use on the table starting from the left.
     */
<<<<<<< HEAD
    headers: arrayOf(
      shape({
        id: string,
        type: string,
        label: string,
      })
    ),
=======
    headers: arrayOf(string),
    /**
     * If true, an additional pagination component will be displayed
     * at the top of the table.
     */
    withoutTopPagination: bool,
>>>>>>> 4af4bb98
  };

  state = {
    loading: false,
    page: 0,
  };

  pages = new Map();

  componentDidUpdate(prevProps) {
    if (
      !this.props.connection.pageInfo.previousCursor &&
      prevProps.connection.pageInfo.previousCursor
    ) {
      // eslint-disable-next-line react/no-did-update-set-state
      this.setState({ page: 0 });
    }
  }

  getPaginationMetadata() {
    const { connection, pageSize } = this.props;
    const { page } = this.state;

    this.pages.set(connection.pageInfo.cursor, {
      pageInfo: connection.pageInfo,
    });

    const { pageInfo } = this.pages.get(connection.pageInfo.cursor);

    return {
      count: (page + 1) * pageSize + (pageInfo.hasNextPage ? 1 : 0) * pageSize,
    };
  }

  handleHeaderClick = header => {
    if (this.props.onHeaderClick) {
      this.props.onHeaderClick(header);
    }
  };

  handlePageChange = (e, nextPage) => {
    const { connection, onPageChange } = this.props;
    const { page } = this.state;

    if (!this.pages.has(connection.pageInfo.cursor)) {
      return;
    }

    const newPage = nextPage > page ? page + 1 : page - 1;
    const { pageInfo } = this.pages.get(connection.pageInfo.cursor);
    const cursor =
      nextPage > page ? pageInfo.nextCursor : pageInfo.previousCursor;
    const previousCursor =
      nextPage > page
        ? pageInfo.cursor
        : this.pages.get(pageInfo.previousCursor).pageInfo.previousCursor;

    this.setState({ loading: true, page: newPage }, async () => {
      await onPageChange({ cursor, previousCursor });
      this.setState({ loading: false });
    });
  };

  renderTablePagination = (colSpan, count) => {
    const { classes, pageSize } = this.props;
    const { loading, page } = this.state;

    if (loading) {
      return (
        <div className={classes.spinner}>
          <Spinner size={24} />
        </div>
      );
    }

    return (
      <TablePagination
        component="div"
        colSpan={colSpan}
        count={count}
        labelDisplayedRows={Function.prototype}
        rowsPerPage={pageSize}
        rowsPerPageOptions={[pageSize]}
        page={page}
        backIconButtonProps={{
          'aria-label': 'Previous Page',
        }}
        nextIconButtonProps={{
          'aria-label': 'Next Page',
        }}
        onChangePage={this.handlePageChange}
      />
    );
  };

  render() {
    const {
      classes,
      columnsSize,
      connection,
      renderRow,
      headers,
      sortByLabel,
      sortDirection,
      withoutTopPagination,
    } = this.props;
    const { count } = this.getPaginationMetadata();
    const colSpan = columnsSize || (headers && headers.length) || 1;

    return (
      <Fragment>
        {!withoutTopPagination && this.renderTablePagination(colSpan, count)}
        <div className={classes.tableWrapper}>
          <Table>
            {headers && (
              <TableHead>
                <TableRow
                  classes={{
                    head: classNames({
                      [classes.thWithTopPagination]: !withoutTopPagination,
                    }),
                  }}>
                  {headers.map(header => (
                    <TableCell key={`table-header-${header.id}`}>
                      <TableSortLabel
                        id={header.id}
                        active={header.id === sortByLabel}
                        direction={sortDirection || 'desc'}
                        onClick={this.handleHeaderClick}>
                        {header.label}
                      </TableSortLabel>
                    </TableCell>
                  ))}
                </TableRow>
              </TableHead>
            )}
            <TableBody>
              {connection.edges.length === 0 ? (
                <TableRow>
                  <TableCell colSpan={colSpan}>
                    <em>No items for this page.</em>
                  </TableCell>
                </TableRow>
              ) : (
                connection.edges.map(renderRow)
              )}
            </TableBody>
          </Table>
        </div>
        {this.renderTablePagination(colSpan, count)}
      </Fragment>
    );
  }
}<|MERGE_RESOLUTION|>--- conflicted
+++ resolved
@@ -100,7 +100,6 @@
     /**
      * A list of header names to use on the table starting from the left.
      */
-<<<<<<< HEAD
     headers: arrayOf(
       shape({
         id: string,
@@ -108,14 +107,6 @@
         label: string,
       })
     ),
-=======
-    headers: arrayOf(string),
-    /**
-     * If true, an additional pagination component will be displayed
-     * at the top of the table.
-     */
-    withoutTopPagination: bool,
->>>>>>> 4af4bb98
   };
 
   state = {
