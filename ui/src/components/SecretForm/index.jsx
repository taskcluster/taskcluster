--- conflicted
+++ resolved
@@ -6,7 +6,6 @@
 import CodeEditor from '@mozilla-frontend-infra/components/CodeEditor';
 import { withStyles } from '@material-ui/core/styles';
 import List from '@material-ui/core/List';
-import { equals } from 'ramda';
 import ListItem from '@material-ui/core/ListItem';
 import ListItemText from '@material-ui/core/ListItemText';
 import ListSubheader from '@material-ui/core/ListSubheader';
@@ -131,9 +130,12 @@
   };
 
   render() {
-    const { classes, isNewSecret, loading } = this.props;
+    const { secret, classes, isNewSecret, loading } = this.props;
     const { secretName, editorValue, expires, showSecret } = this.state;
-    const isSecretDirty = !equals(secret, this.props.Secret);
+    const isSecretDirty =
+      secretName !== secret.name ||
+      editorValue !== safeDump(secret.secret) ||
+      expires !== secret.expires;
 
     return (
       <Fragment>
@@ -216,16 +218,10 @@
               classes={{ root: classes.successIcon }}
               variant="round"
               className={classes.saveIcon}
-<<<<<<< HEAD
               tooltipTitle="Save Secret"
               ButtonProps={{
                 disabled: loading || !this.validSecret() || !isSecretDirty,
-              }}
-            />
-          </SpeedDial>
-=======
-              disabled={loading || !this.validSecret()}
-              onClick={this.handleSaveSecret}>
+              }}>
               <ContentSaveIcon />
             </Button>
             <SpeedDial>
@@ -242,7 +238,6 @@
               />
             </SpeedDial>
           </Fragment>
->>>>>>> 949fbc5f
         )}
       </Fragment>
     );
