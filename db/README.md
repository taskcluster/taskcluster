--- conflicted
+++ resolved
@@ -2,225 +2,12 @@
 
 This directory defines the Taskcluster database:
 
-<<<<<<< HEAD
-* `versions/` -- the migrations that create the most-recent database schema
-* `test/` -- tests for the contents of this directory
-* `src/` -- implementation of the JS interface to the DB
-
-## List of Stored Functions
-
-<!-- SP BEGIN -->
-### auth
-
-| Name | Mode | Arguments | Returns | Description |
-| --- | --- | --- | --- | --- |
-| clients_entities_create | write | pk text, rk text, properties jsonb, overwrite boolean, version integer | uuid | See taskcluster-lib-entities |
-| clients_entities_load | read | partition_key text, row_key text | table (partition_key_out text, row_key_out text, value jsonb, version integer, etag uuid) | See taskcluster-lib-entities |
-| clients_entities_modify | write | partition_key text, row_key text, properties jsonb, version integer, old_etag uuid | table (etag uuid) | See taskcluster-lib-entities |
-| clients_entities_remove | write | partition_key text, row_key text | table (etag uuid) | See taskcluster-lib-entities |
-| clients_entities_scan | read | pk text, rk text, condition text, size integer, page_offset integer | table (partition_key text, row_key text, value jsonb, version integer, etag uuid) | See taskcluster-lib-entities |
-| roles_entities_create | write | pk text, rk text, properties jsonb, overwrite boolean, version integer | uuid | See taskcluster-lib-entities |
-| roles_entities_load | read | partition_key text, row_key text | table (partition_key_out text, row_key_out text, value jsonb, version integer, etag uuid) | See taskcluster-lib-entities |
-| roles_entities_modify | write | partition_key text, row_key text, properties jsonb, version integer, old_etag uuid | table (etag uuid) | See taskcluster-lib-entities |
-| roles_entities_remove | write | partition_key text, row_key text | table (etag uuid) | See taskcluster-lib-entities |
-| roles_entities_scan | read | pk text, rk text, condition text, size integer, page_offset integer | table (partition_key text, row_key text, value jsonb, version integer, etag uuid) | See taskcluster-lib-entities |
-### github
-
-| Name | Mode | Arguments | Returns | Description |
-| --- | --- | --- | --- | --- |
-| taskcluster_check_runs_entities_create | write | pk text, rk text, properties jsonb, overwrite boolean, version integer | uuid | See taskcluster-lib-entities |
-| taskcluster_check_runs_entities_load | read | partition_key text, row_key text | table (partition_key_out text, row_key_out text, value jsonb, version integer, etag uuid) | See taskcluster-lib-entities |
-| taskcluster_check_runs_entities_modify | write | partition_key text, row_key text, properties jsonb, version integer, old_etag uuid | table (etag uuid) | See taskcluster-lib-entities |
-| taskcluster_check_runs_entities_remove | write | partition_key text, row_key text | table (etag uuid) | See taskcluster-lib-entities |
-| taskcluster_check_runs_entities_scan | read | pk text, rk text, condition text, size integer, page_offset integer | table (partition_key text, row_key text, value jsonb, version integer, etag uuid) | See taskcluster-lib-entities |
-| taskcluster_checks_to_tasks_entities_create | write | pk text, rk text, properties jsonb, overwrite boolean, version integer | uuid | See taskcluster-lib-entities |
-| taskcluster_checks_to_tasks_entities_load | read | partition_key text, row_key text | table (partition_key_out text, row_key_out text, value jsonb, version integer, etag uuid) | See taskcluster-lib-entities |
-| taskcluster_checks_to_tasks_entities_modify | write | partition_key text, row_key text, properties jsonb, version integer, old_etag uuid | table (etag uuid) | See taskcluster-lib-entities |
-| taskcluster_checks_to_tasks_entities_remove | write | partition_key text, row_key text | table (etag uuid) | See taskcluster-lib-entities |
-| taskcluster_checks_to_tasks_entities_scan | read | pk text, rk text, condition text, size integer, page_offset integer | table (partition_key text, row_key text, value jsonb, version integer, etag uuid) | See taskcluster-lib-entities |
-| taskcluster_github_builds_entities_create | write | pk text, rk text, properties jsonb, overwrite boolean, version integer | uuid | See taskcluster-lib-entities |
-| taskcluster_github_builds_entities_load | read | partition_key text, row_key text | table (partition_key_out text, row_key_out text, value jsonb, version integer, etag uuid) | See taskcluster-lib-entities |
-| taskcluster_github_builds_entities_modify | write | partition_key text, row_key text, properties jsonb, version integer, old_etag uuid | table (etag uuid) | See taskcluster-lib-entities |
-| taskcluster_github_builds_entities_remove | write | partition_key text, row_key text | table (etag uuid) | See taskcluster-lib-entities |
-| taskcluster_github_builds_entities_scan | read | pk text, rk text, condition text, size integer, page_offset integer | table (partition_key text, row_key text, value jsonb, version integer, etag uuid) | See taskcluster-lib-entities |
-| taskcluster_integration_owners_entities_create | write | pk text, rk text, properties jsonb, overwrite boolean, version integer | uuid | See taskcluster-lib-entities |
-| taskcluster_integration_owners_entities_load | read | partition_key text, row_key text | table (partition_key_out text, row_key_out text, value jsonb, version integer, etag uuid) | See taskcluster-lib-entities |
-| taskcluster_integration_owners_entities_modify | write | partition_key text, row_key text, properties jsonb, version integer, old_etag uuid | table (etag uuid) | See taskcluster-lib-entities |
-| taskcluster_integration_owners_entities_remove | write | partition_key text, row_key text | table (etag uuid) | See taskcluster-lib-entities |
-| taskcluster_integration_owners_entities_scan | read | pk text, rk text, condition text, size integer, page_offset integer | table (partition_key text, row_key text, value jsonb, version integer, etag uuid) | See taskcluster-lib-entities |
-### hooks
-
-| Name | Mode | Arguments | Returns | Description |
-| --- | --- | --- | --- | --- |
-| hooks_entities_create | write | pk text, rk text, properties jsonb, overwrite boolean, version integer | uuid | See taskcluster-lib-entities |
-| hooks_entities_load | read | partition_key text, row_key text | table (partition_key_out text, row_key_out text, value jsonb, version integer, etag uuid) | See taskcluster-lib-entities |
-| hooks_entities_modify | write | partition_key text, row_key text, properties jsonb, version integer, old_etag uuid | table (etag uuid) | See taskcluster-lib-entities |
-| hooks_entities_remove | write | partition_key text, row_key text | table (etag uuid) | See taskcluster-lib-entities |
-| hooks_entities_scan | read | pk text, rk text, condition text, size integer, page_offset integer | table (partition_key text, row_key text, value jsonb, version integer, etag uuid) | See taskcluster-lib-entities |
-| last_fire3_entities_create | write | pk text, rk text, properties jsonb, overwrite boolean, version integer | uuid | See taskcluster-lib-entities |
-| last_fire3_entities_load | read | partition_key text, row_key text | table (partition_key_out text, row_key_out text, value jsonb, version integer, etag uuid) | See taskcluster-lib-entities |
-| last_fire3_entities_modify | write | partition_key text, row_key text, properties jsonb, version integer, old_etag uuid | table (etag uuid) | See taskcluster-lib-entities |
-| last_fire3_entities_remove | write | partition_key text, row_key text | table (etag uuid) | See taskcluster-lib-entities |
-| last_fire3_entities_scan | read | pk text, rk text, condition text, size integer, page_offset integer | table (partition_key text, row_key text, value jsonb, version integer, etag uuid) | See taskcluster-lib-entities |
-| queues_entities_create | write | pk text, rk text, properties jsonb, overwrite boolean, version integer | uuid | See taskcluster-lib-entities |
-| queues_entities_load | read | partition_key text, row_key text | table (partition_key_out text, row_key_out text, value jsonb, version integer, etag uuid) | See taskcluster-lib-entities |
-| queues_entities_modify | write | partition_key text, row_key text, properties jsonb, version integer, old_etag uuid | table (etag uuid) | See taskcluster-lib-entities |
-| queues_entities_remove | write | partition_key text, row_key text | table (etag uuid) | See taskcluster-lib-entities |
-| queues_entities_scan | read | pk text, rk text, condition text, size integer, page_offset integer | table (partition_key text, row_key text, value jsonb, version integer, etag uuid) | See taskcluster-lib-entities |
-### index
-
-| Name | Mode | Arguments | Returns | Description |
-| --- | --- | --- | --- | --- |
-| indexed_tasks_entities_create | write | pk text, rk text, properties jsonb, overwrite boolean, version integer | uuid | See taskcluster-lib-entities |
-| indexed_tasks_entities_load | read | partition_key text, row_key text | table (partition_key_out text, row_key_out text, value jsonb, version integer, etag uuid) | See taskcluster-lib-entities |
-| indexed_tasks_entities_modify | write | partition_key text, row_key text, properties jsonb, version integer, old_etag uuid | table (etag uuid) | See taskcluster-lib-entities |
-| indexed_tasks_entities_remove | write | partition_key text, row_key text | table (etag uuid) | See taskcluster-lib-entities |
-| indexed_tasks_entities_scan | read | pk text, rk text, condition text, size integer, page_offset integer | table (partition_key text, row_key text, value jsonb, version integer, etag uuid) | See taskcluster-lib-entities |
-| namespaces_entities_create | write | pk text, rk text, properties jsonb, overwrite boolean, version integer | uuid | See taskcluster-lib-entities |
-| namespaces_entities_load | read | partition_key text, row_key text | table (partition_key_out text, row_key_out text, value jsonb, version integer, etag uuid) | See taskcluster-lib-entities |
-| namespaces_entities_modify | write | partition_key text, row_key text, properties jsonb, version integer, old_etag uuid | table (etag uuid) | See taskcluster-lib-entities |
-| namespaces_entities_remove | write | partition_key text, row_key text | table (etag uuid) | See taskcluster-lib-entities |
-| namespaces_entities_scan | read | pk text, rk text, condition text, size integer, page_offset integer | table (partition_key text, row_key text, value jsonb, version integer, etag uuid) | See taskcluster-lib-entities |
-### notify
-
-| Name | Mode | Arguments | Returns | Description |
-| --- | --- | --- | --- | --- |
-| denylisted_notification_entities_create | write | pk text, rk text, properties jsonb, overwrite boolean, version integer | uuid | See taskcluster-lib-entities |
-| denylisted_notification_entities_load | read | partition_key text, row_key text | table (partition_key_out text, row_key_out text, value jsonb, version integer, etag uuid) | See taskcluster-lib-entities |
-| denylisted_notification_entities_modify | write | partition_key text, row_key text, properties jsonb, version integer, old_etag uuid | table (etag uuid) | See taskcluster-lib-entities |
-| denylisted_notification_entities_remove | write | partition_key text, row_key text | table (etag uuid) | See taskcluster-lib-entities |
-| denylisted_notification_entities_scan | read | pk text, rk text, condition text, size integer, page_offset integer | table (partition_key text, row_key text, value jsonb, version integer, etag uuid) | See taskcluster-lib-entities |
-| update_widgets | write | name_in text | table (name text) | Temporary method to test infrastructure support fo database access |
-### purge_cache
-
-| Name | Mode | Arguments | Returns | Description |
-| --- | --- | --- | --- | --- |
-| cache_purges_entities_create | write | pk text, rk text, properties jsonb, overwrite boolean, version integer | uuid | See taskcluster-lib-entities |
-| cache_purges_entities_load | read | partition_key text, row_key text | table (partition_key_out text, row_key_out text, value jsonb, version integer, etag uuid) | See taskcluster-lib-entities |
-| cache_purges_entities_modify | write | partition_key text, row_key text, properties jsonb, version integer, old_etag uuid | table (etag uuid) | See taskcluster-lib-entities |
-| cache_purges_entities_remove | write | partition_key text, row_key text | table (etag uuid) | See taskcluster-lib-entities |
-| cache_purges_entities_scan | read | pk text, rk text, condition text, size integer, page_offset integer | table (partition_key text, row_key text, value jsonb, version integer, etag uuid) | See taskcluster-lib-entities |
-### queue
-
-| Name | Mode | Arguments | Returns | Description |
-| --- | --- | --- | --- | --- |
-| azure_queue_count | read | queue_name text | integer | Count messages in the named queue.<br /> |
-| azure_queue_delete | write | queue_name text, message_id uuid, pop_receipt uuid | void | Delete the message identified by the given `queue_name`, `message_id` and<br />`pop_receipt`.<br /> |
-| azure_queue_delete_expired | write |  | void | Delete all expired messages.  This is a maintenance task that should occur<br />about once an hour.<br /> |
-| azure_queue_get | write | queue_name text, visible timestamp, count integer | table (message_id uuid, message_text text, pop_receipt uuid) | Get up to `count` messages from the given queue, setting the `visible`<br />column of each to the given value.  Returns a `message_id` and<br />`pop_receipt` for each one, for use with `azure_queue_delete` and<br />`azure_queue_update`.<br /> |
-| azure_queue_put | write | queue_name text, message_text text, visible timestamp, expires timestamp | void | Put the given message into the given queue.  The message will not be visible until<br />after the visible timestamp, and will disappear after the expires timestamp.<br /> |
-| azure_queue_update | write | queue_name text, message_text text, message_id uuid, pop_receipt uuid, visible timestamp | void | Update the message identified by the given `queue_name`, `message_id` and<br />`pop_receipt`, setting its `visible` and `message_text` properties as<br />given.<br /> |
-| queue_artifacts_entities_create | write | pk text, rk text, properties jsonb, overwrite boolean, version integer | uuid | See taskcluster-lib-entities |
-| queue_artifacts_entities_load | read | partition_key text, row_key text | table (partition_key_out text, row_key_out text, value jsonb, version integer, etag uuid) | See taskcluster-lib-entities |
-| queue_artifacts_entities_modify | write | partition_key text, row_key text, properties jsonb, version integer, old_etag uuid | table (etag uuid) | See taskcluster-lib-entities |
-| queue_artifacts_entities_remove | write | partition_key text, row_key text | table (etag uuid) | See taskcluster-lib-entities |
-| queue_artifacts_entities_scan | read | pk text, rk text, condition text, size integer, page_offset integer | table (partition_key text, row_key text, value jsonb, version integer, etag uuid) | See taskcluster-lib-entities |
-| queue_provisioner_entities_create | write | pk text, rk text, properties jsonb, overwrite boolean, version integer | uuid | See taskcluster-lib-entities |
-| queue_provisioner_entities_load | read | partition_key text, row_key text | table (partition_key_out text, row_key_out text, value jsonb, version integer, etag uuid) | See taskcluster-lib-entities |
-| queue_provisioner_entities_modify | write | partition_key text, row_key text, properties jsonb, version integer, old_etag uuid | table (etag uuid) | See taskcluster-lib-entities |
-| queue_provisioner_entities_remove | write | partition_key text, row_key text | table (etag uuid) | See taskcluster-lib-entities |
-| queue_provisioner_entities_scan | read | pk text, rk text, condition text, size integer, page_offset integer | table (partition_key text, row_key text, value jsonb, version integer, etag uuid) | See taskcluster-lib-entities |
-| queue_task_dependency_entities_create | write | pk text, rk text, properties jsonb, overwrite boolean, version integer | uuid | See taskcluster-lib-entities |
-| queue_task_dependency_entities_load | read | partition_key text, row_key text | table (partition_key_out text, row_key_out text, value jsonb, version integer, etag uuid) | See taskcluster-lib-entities |
-| queue_task_dependency_entities_modify | write | partition_key text, row_key text, properties jsonb, version integer, old_etag uuid | table (etag uuid) | See taskcluster-lib-entities |
-| queue_task_dependency_entities_remove | write | partition_key text, row_key text | table (etag uuid) | See taskcluster-lib-entities |
-| queue_task_dependency_entities_scan | read | pk text, rk text, condition text, size integer, page_offset integer | table (partition_key text, row_key text, value jsonb, version integer, etag uuid) | See taskcluster-lib-entities |
-| queue_task_group_active_sets_entities_create | write | pk text, rk text, properties jsonb, overwrite boolean, version integer | uuid | See taskcluster-lib-entities |
-| queue_task_group_active_sets_entities_load | read | partition_key text, row_key text | table (partition_key_out text, row_key_out text, value jsonb, version integer, etag uuid) | See taskcluster-lib-entities |
-| queue_task_group_active_sets_entities_modify | write | partition_key text, row_key text, properties jsonb, version integer, old_etag uuid | table (etag uuid) | See taskcluster-lib-entities |
-| queue_task_group_active_sets_entities_remove | write | partition_key text, row_key text | table (etag uuid) | See taskcluster-lib-entities |
-| queue_task_group_active_sets_entities_scan | read | pk text, rk text, condition text, size integer, page_offset integer | table (partition_key text, row_key text, value jsonb, version integer, etag uuid) | See taskcluster-lib-entities |
-| queue_task_group_members_entities_create | write | pk text, rk text, properties jsonb, overwrite boolean, version integer | uuid | See taskcluster-lib-entities |
-| queue_task_group_members_entities_load | read | partition_key text, row_key text | table (partition_key_out text, row_key_out text, value jsonb, version integer, etag uuid) | See taskcluster-lib-entities |
-| queue_task_group_members_entities_modify | write | partition_key text, row_key text, properties jsonb, version integer, old_etag uuid | table (etag uuid) | See taskcluster-lib-entities |
-| queue_task_group_members_entities_remove | write | partition_key text, row_key text | table (etag uuid) | See taskcluster-lib-entities |
-| queue_task_group_members_entities_scan | read | pk text, rk text, condition text, size integer, page_offset integer | table (partition_key text, row_key text, value jsonb, version integer, etag uuid) | See taskcluster-lib-entities |
-| queue_task_groups_entities_create | write | pk text, rk text, properties jsonb, overwrite boolean, version integer | uuid | See taskcluster-lib-entities |
-| queue_task_groups_entities_load | read | partition_key text, row_key text | table (partition_key_out text, row_key_out text, value jsonb, version integer, etag uuid) | See taskcluster-lib-entities |
-| queue_task_groups_entities_modify | write | partition_key text, row_key text, properties jsonb, version integer, old_etag uuid | table (etag uuid) | See taskcluster-lib-entities |
-| queue_task_groups_entities_remove | write | partition_key text, row_key text | table (etag uuid) | See taskcluster-lib-entities |
-| queue_task_groups_entities_scan | read | pk text, rk text, condition text, size integer, page_offset integer | table (partition_key text, row_key text, value jsonb, version integer, etag uuid) | See taskcluster-lib-entities |
-| queue_task_requirement_entities_create | write | pk text, rk text, properties jsonb, overwrite boolean, version integer | uuid | See taskcluster-lib-entities |
-| queue_task_requirement_entities_load | read | partition_key text, row_key text | table (partition_key_out text, row_key_out text, value jsonb, version integer, etag uuid) | See taskcluster-lib-entities |
-| queue_task_requirement_entities_modify | write | partition_key text, row_key text, properties jsonb, version integer, old_etag uuid | table (etag uuid) | See taskcluster-lib-entities |
-| queue_task_requirement_entities_remove | write | partition_key text, row_key text | table (etag uuid) | See taskcluster-lib-entities |
-| queue_task_requirement_entities_scan | read | pk text, rk text, condition text, size integer, page_offset integer | table (partition_key text, row_key text, value jsonb, version integer, etag uuid) | See taskcluster-lib-entities |
-| queue_tasks_entities_create | write | pk text, rk text, properties jsonb, overwrite boolean, version integer | uuid | See taskcluster-lib-entities |
-| queue_tasks_entities_load | read | partition_key text, row_key text | table (partition_key_out text, row_key_out text, value jsonb, version integer, etag uuid) | See taskcluster-lib-entities |
-| queue_tasks_entities_modify | write | partition_key text, row_key text, properties jsonb, version integer, old_etag uuid | table (etag uuid) | See taskcluster-lib-entities |
-| queue_tasks_entities_remove | write | partition_key text, row_key text | table (etag uuid) | See taskcluster-lib-entities |
-| queue_tasks_entities_scan | read | pk text, rk text, condition text, size integer, page_offset integer | table (partition_key text, row_key text, value jsonb, version integer, etag uuid) | See taskcluster-lib-entities |
-| queue_worker_entities_create | write | pk text, rk text, properties jsonb, overwrite boolean, version integer | uuid | See taskcluster-lib-entities |
-| queue_worker_entities_load | read | partition_key text, row_key text | table (partition_key_out text, row_key_out text, value jsonb, version integer, etag uuid) | See taskcluster-lib-entities |
-| queue_worker_entities_modify | write | partition_key text, row_key text, properties jsonb, version integer, old_etag uuid | table (etag uuid) | See taskcluster-lib-entities |
-| queue_worker_entities_remove | write | partition_key text, row_key text | table (etag uuid) | See taskcluster-lib-entities |
-| queue_worker_entities_scan | read | pk text, rk text, condition text, size integer, page_offset integer | table (partition_key text, row_key text, value jsonb, version integer, etag uuid) | See taskcluster-lib-entities |
-| queue_worker_type_entities_create | write | pk text, rk text, properties jsonb, overwrite boolean, version integer | uuid | See taskcluster-lib-entities |
-| queue_worker_type_entities_load | read | partition_key text, row_key text | table (partition_key_out text, row_key_out text, value jsonb, version integer, etag uuid) | See taskcluster-lib-entities |
-| queue_worker_type_entities_modify | write | partition_key text, row_key text, properties jsonb, version integer, old_etag uuid | table (etag uuid) | See taskcluster-lib-entities |
-| queue_worker_type_entities_remove | write | partition_key text, row_key text | table (etag uuid) | See taskcluster-lib-entities |
-| queue_worker_type_entities_scan | read | pk text, rk text, condition text, size integer, page_offset integer | table (partition_key text, row_key text, value jsonb, version integer, etag uuid) | See taskcluster-lib-entities |
-### secrets
-
-| Name | Mode | Arguments | Returns | Description |
-| --- | --- | --- | --- | --- |
-| secrets_entities_create | write | pk text, rk text, properties jsonb, overwrite boolean, version integer | uuid | See taskcluster-lib-entities |
-| secrets_entities_load | read | partition_key text, row_key text | table (partition_key_out text, row_key_out text, value jsonb, version integer, etag uuid) | See taskcluster-lib-entities |
-| secrets_entities_modify | write | partition_key text, row_key text, properties jsonb, version integer, old_etag uuid | table (etag uuid) | See taskcluster-lib-entities |
-| secrets_entities_remove | write | partition_key text, row_key text | table (etag uuid) | See taskcluster-lib-entities |
-| secrets_entities_scan | read | pk text, rk text, condition text, size integer, page_offset integer | table (partition_key text, row_key text, value jsonb, version integer, etag uuid) | See taskcluster-lib-entities |
-### web_server
-
-| Name | Mode | Arguments | Returns | Description |
-| --- | --- | --- | --- | --- |
-| access_token_table_entities_create | write | pk text, rk text, properties jsonb, overwrite boolean, version integer | uuid | See taskcluster-lib-entities |
-| access_token_table_entities_load | read | partition_key text, row_key text | table (partition_key_out text, row_key_out text, value jsonb, version integer, etag uuid) | See taskcluster-lib-entities |
-| access_token_table_entities_modify | write | partition_key text, row_key text, properties jsonb, version integer, old_etag uuid | table (etag uuid) | See taskcluster-lib-entities |
-| access_token_table_entities_remove | write | partition_key text, row_key text | table (etag uuid) | See taskcluster-lib-entities |
-| access_token_table_entities_scan | read | pk text, rk text, condition text, size integer, page_offset integer | table (partition_key text, row_key text, value jsonb, version integer, etag uuid) | See taskcluster-lib-entities |
-| authorization_codes_table_entities_create | write | pk text, rk text, properties jsonb, overwrite boolean, version integer | uuid | See taskcluster-lib-entities |
-| authorization_codes_table_entities_load | read | partition_key text, row_key text | table (partition_key_out text, row_key_out text, value jsonb, version integer, etag uuid) | See taskcluster-lib-entities |
-| authorization_codes_table_entities_modify | write | partition_key text, row_key text, properties jsonb, version integer, old_etag uuid | table (etag uuid) | See taskcluster-lib-entities |
-| authorization_codes_table_entities_remove | write | partition_key text, row_key text | table (etag uuid) | See taskcluster-lib-entities |
-| authorization_codes_table_entities_scan | read | pk text, rk text, condition text, size integer, page_offset integer | table (partition_key text, row_key text, value jsonb, version integer, etag uuid) | See taskcluster-lib-entities |
-| github_access_token_table_entities_create | write | pk text, rk text, properties jsonb, overwrite boolean, version integer | uuid | See taskcluster-lib-entities |
-| github_access_token_table_entities_load | read | partition_key text, row_key text | table (partition_key_out text, row_key_out text, value jsonb, version integer, etag uuid) | See taskcluster-lib-entities |
-| github_access_token_table_entities_modify | write | partition_key text, row_key text, properties jsonb, version integer, old_etag uuid | table (etag uuid) | See taskcluster-lib-entities |
-| github_access_token_table_entities_remove | write | partition_key text, row_key text | table (etag uuid) | See taskcluster-lib-entities |
-| github_access_token_table_entities_scan | read | pk text, rk text, condition text, size integer, page_offset integer | table (partition_key text, row_key text, value jsonb, version integer, etag uuid) | See taskcluster-lib-entities |
-| session_storage_table_entities_create | write | pk text, rk text, properties jsonb, overwrite boolean, version integer | uuid | See taskcluster-lib-entities |
-| session_storage_table_entities_load | read | partition_key text, row_key text | table (partition_key_out text, row_key_out text, value jsonb, version integer, etag uuid) | See taskcluster-lib-entities |
-| session_storage_table_entities_modify | write | partition_key text, row_key text, properties jsonb, version integer, old_etag uuid | table (etag uuid) | See taskcluster-lib-entities |
-| session_storage_table_entities_remove | write | partition_key text, row_key text | table (etag uuid) | See taskcluster-lib-entities |
-| session_storage_table_entities_scan | read | pk text, rk text, condition text, size integer, page_offset integer | table (partition_key text, row_key text, value jsonb, version integer, etag uuid) | See taskcluster-lib-entities |
-### worker_manager
-
-| Name | Mode | Arguments | Returns | Description |
-| --- | --- | --- | --- | --- |
-| wm_worker_pool_errors_entities_create | write | pk text, rk text, properties jsonb, overwrite boolean, version integer | uuid | See taskcluster-lib-entities |
-| wm_worker_pool_errors_entities_load | read | partition_key text, row_key text | table (partition_key_out text, row_key_out text, value jsonb, version integer, etag uuid) | See taskcluster-lib-entities |
-| wm_worker_pool_errors_entities_modify | write | partition_key text, row_key text, properties jsonb, version integer, old_etag uuid | table (etag uuid) | See taskcluster-lib-entities |
-| wm_worker_pool_errors_entities_remove | write | partition_key text, row_key text | table (etag uuid) | See taskcluster-lib-entities |
-| wm_worker_pool_errors_entities_scan | read | pk text, rk text, condition text, size integer, page_offset integer | table (partition_key text, row_key text, value jsonb, version integer, etag uuid) | See taskcluster-lib-entities |
-| wm_worker_pools_entities_create | write | pk text, rk text, properties jsonb, overwrite boolean, version integer | uuid | See taskcluster-lib-entities |
-| wm_worker_pools_entities_load | read | partition_key text, row_key text | table (partition_key_out text, row_key_out text, value jsonb, version integer, etag uuid) | See taskcluster-lib-entities |
-| wm_worker_pools_entities_modify | write | partition_key text, row_key text, properties jsonb, version integer, old_etag uuid | table (etag uuid) | See taskcluster-lib-entities |
-| wm_worker_pools_entities_remove | write | partition_key text, row_key text | table (etag uuid) | See taskcluster-lib-entities |
-| wm_worker_pools_entities_scan | read | pk text, rk text, condition text, size integer, page_offset integer | table (partition_key text, row_key text, value jsonb, version integer, etag uuid) | See taskcluster-lib-entities |
-| wm_workers_entities_create | write | pk text, rk text, properties jsonb, overwrite boolean, version integer | uuid | See taskcluster-lib-entities |
-| wm_workers_entities_load | read | partition_key text, row_key text | table (partition_key_out text, row_key_out text, value jsonb, version integer, etag uuid) | See taskcluster-lib-entities |
-| wm_workers_entities_modify | write | partition_key text, row_key text, properties jsonb, version integer, old_etag uuid | table (etag uuid) | See taskcluster-lib-entities |
-| wm_workers_entities_remove | write | partition_key text, row_key text | table (etag uuid) | See taskcluster-lib-entities |
-| wm_workers_entities_scan | read | pk text, rk text, condition text, size integer, page_offset integer | table (partition_key text, row_key text, value jsonb, version integer, etag uuid) | See taskcluster-lib-entities |
-<!-- SP END -->
-=======
 * [Stored Functions](`fns.md`) -- list of stored functions defined by this package
 * [`versions/`](./versions) -- the migrations that create the most-recent database schema
   * [`tables.yml`](./tables.yml) -- tables in the DB (for internal use only!)
   * [`access.yml`](./access.yml) -- definitions for which services can access which tables
 * [`test/`](./test) -- tests for the contents of this directory
 * [`src/`](./src) -- implementation of the JS interface to the DB
->>>>>>> ccb3c292
 
 ## Database Schema
 
