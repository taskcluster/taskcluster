--- conflicted
+++ resolved
@@ -611,12 +611,15 @@
       ]
     },
     {
-<<<<<<< HEAD
       "login": "shilpiverma509",
       "name": "shilpi verma",
       "avatar_url": "https://avatars2.githubusercontent.com/u/19169876?v=4",
       "profile": "https://github.com/shilpiverma509",
-=======
+      "contributions": [
+        "code"
+      ]
+    },
+    {
       "login": "somchi",
       "name": "somchi",
       "avatar_url": "https://avatars0.githubusercontent.com/u/28669926?v=4",
@@ -648,7 +651,6 @@
       "name": "Soundharya AM",
       "avatar_url": "https://avatars2.githubusercontent.com/u/24657693?v=4",
       "profile": "https://soundharyaam.com/",
->>>>>>> 20529db6
       "contributions": [
         "code"
       ]
