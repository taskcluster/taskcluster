--- conflicted
+++ resolved
@@ -611,14 +611,15 @@
       ]
     },
     {
-<<<<<<< HEAD
       "login": "FahdJamy",
       "name": "Fahd Jamal A.",
       "avatar_url": "https://avatars1.githubusercontent.com/u/27225249?v=4",
       "profile": "https://github.com/FahdJamy",
       "contributions": [
         "doc"
-=======
+      ]
+    },
+    {
       "login": "shilpiverma509",
       "name": "shilpi verma",
       "avatar_url": "https://avatars2.githubusercontent.com/u/19169876?v=4",
@@ -661,7 +662,6 @@
       "profile": "https://soundharyaam.com/",
       "contributions": [
         "code"
->>>>>>> 6253b3aa
       ]
     }
   ],
