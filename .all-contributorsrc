{
  "projectName": "taskcluster",
  "projectOwner": "taskcluster",
  "repoType": "github",
  "repoHost": "https://github.com",
  "files": [
    "README.md"
  ],
  "imageSize": 100,
  "commit": false,
  "types": {
    "staff": {
      "symbol": "🔧",
      "description": "Current Mozilla employee on Taskcluster team"
    },
    "former-staff": {
      "symbol": "👋",
      "description": "Former Mozilla employee on Taskcluster team"
    }
  },
  "contributors": [
    {
      "login": "lightsofapollo",
      "name": "James Lal",
      "avatar_url": "https://avatars3.githubusercontent.com/u/322957?v=4",
      "profile": "https://conduit.vc/",
      "contributions": [
        "code",
        "former-staff"
      ]
    },
    {
      "login": "selenamarie",
      "name": "Selena Deckelmann",
      "avatar_url": "https://avatars0.githubusercontent.com/u/54803?v=4",
      "profile": "https://github.com/selenamarie",
      "contributions": [
        "code",
        "former-staff"
      ]
    },
    {
      "login": "djmitche",
      "name": "Dustin J. Mitchell",
      "avatar_url": "https://avatars3.githubusercontent.com/u/28673?v=4",
      "profile": "http://code.v.igoro.us/",
      "contributions": [
        "code",
        "staff"
      ]
    },
    {
      "login": "walac",
      "name": "Wander Lairson Costa",
      "avatar_url": "https://avatars1.githubusercontent.com/u/611309?v=4",
      "profile": "https://walac.github.io",
      "contributions": [
        "code",
        "staff"
      ]
    },
    {
      "login": "gregarndt",
      "name": "Greg Arndt",
      "avatar_url": "https://avatars0.githubusercontent.com/u/2592630?v=4",
      "profile": "https://github.com/gregarndt",
      "contributions": [
        "code",
        "former-staff"
      ]
    },
    {
      "login": "petemoore",
      "name": "Pete Moore",
      "avatar_url": "https://avatars0.githubusercontent.com/u/190790?v=4",
      "profile": "http://petemoore.github.io/",
      "contributions": [
        "code",
        "staff"
      ]
    },
    {
      "login": "helfi92",
      "name": "Hassan Ali",
      "avatar_url": "https://avatars0.githubusercontent.com/u/3766511?v=4",
      "profile": "http://hassanali.me",
      "contributions": [
        "code",
        "staff"
      ]
    },
    {
      "login": "imbstack",
      "name": "Brian Stack",
      "avatar_url": "https://avatars2.githubusercontent.com/u/127521?v=4",
      "profile": "https://imbstack.com",
      "contributions": [
        "code",
        "staff"
      ]
    },
    {
      "login": "jhford",
      "name": "John Ford",
      "avatar_url": "https://avatars3.githubusercontent.com/u/607353?v=4",
      "profile": "https://blog.johnford.org",
      "contributions": [
        "code",
        "former-staff"
      ]
    },
    {
      "login": "eliperelman",
      "name": "Eli Perelman",
      "avatar_url": "https://avatars0.githubusercontent.com/u/285899?v=4",
      "profile": "http://eliperelman.com",
      "contributions": [
        "code",
        "former-staff"
      ]
    },
    {
      "login": "jonasfj",
      "name": "Jonas Finnemann Jensen",
      "avatar_url": "https://avatars2.githubusercontent.com/u/149732?v=4",
      "profile": "https://jonasfj.dk/",
      "contributions": [
        "code",
        "former-staff"
      ]
    },
    {
      "login": "owlishDeveloper",
      "name": "owlishDeveloper",
      "avatar_url": "https://avatars1.githubusercontent.com/u/18102552?v=4",
      "profile": "https://medium.com/@bugzeeeeee/",
      "contributions": [
        "code",
        "staff"
      ]
    },
    {
      "login": "milescrabill",
      "name": "Miles Crabill",
      "avatar_url": "https://avatars1.githubusercontent.com/u/4430892?v=4",
      "profile": "https://github.com/milescrabill",
      "contributions": [
        "code",
        "staff"
      ]
    },
    {
      "login": "ccooper",
      "name": "Chris Cooper",
      "avatar_url": "https://avatars0.githubusercontent.com/u/609786?v=4",
      "profile": "http://coopcoopbware.tumblr.com/",
      "contributions": [
        "code",
        "staff"
      ]
    },
    {
      "login": "grenade",
      "name": "Rob Thijssen",
      "avatar_url": "https://avatars3.githubusercontent.com/u/111819?v=4",
      "profile": "http://grenade.github.io",
      "contributions": [
        "code"
      ]
    },
    {
      "login": "reznord",
      "name": "Anup",
      "avatar_url": "https://avatars0.githubusercontent.com/u/3415488?v=4",
      "profile": "https://twitter.com/_reznord",
      "contributions": [
        "code"
      ]
    },
    {
      "login": "hammad13060",
      "name": "Hammad Akhtar",
      "avatar_url": "https://avatars2.githubusercontent.com/u/12844417?v=4",
      "profile": "https://hammad13060.github.io",
      "contributions": [
        "code"
      ]
    },
    {
      "login": "ckousik",
      "name": "Chinmay Kousik",
      "avatar_url": "https://avatars2.githubusercontent.com/u/12830755?v=4",
      "profile": "http://ckousik.github.io",
      "contributions": [
        "code"
      ]
    },
    {
      "login": "acmiyaguchi",
      "name": "Anthony Miyaguchi",
      "avatar_url": "https://avatars1.githubusercontent.com/u/3304040?v=4",
      "profile": "https://acmiyaguchi.me",
      "contributions": [
        "code"
      ]
    },
    {
      "login": "anarute",
      "name": "Ana Rute Mendes",
      "avatar_url": "https://avatars3.githubusercontent.com/u/333447?v=4",
      "profile": "http://anarute.com",
      "contributions": [
        "code"
      ]
    },
    {
      "login": "andreadelrio",
      "name": "Andrea Del Rio",
      "avatar_url": "https://avatars2.githubusercontent.com/u/4016496?v=4",
      "profile": "http://www.andreadelrio.me",
      "contributions": [
        "code"
      ]
    },
    {
      "login": "kristelteng",
      "name": "kristelteng",
      "avatar_url": "https://avatars2.githubusercontent.com/u/9313149?v=4",
      "profile": "https://www.kristelteng.com/",
      "contributions": [
        "code"
      ]
    },
    {
      "login": "elenasolomon",
      "name": "Elena Solomon",
      "avatar_url": "https://avatars2.githubusercontent.com/u/7040792?v=4",
      "profile": "https://github.com/elenasolomon",
      "contributions": [
        "code"
      ]
    },
    {
      "login": "t0xicCode",
      "name": "Xavier L.",
      "avatar_url": "https://avatars3.githubusercontent.com/u/1268885?v=4",
      "profile": "https://github.com/t0xicCode",
      "contributions": [
        "code"
      ]
    },
    {
      "login": "yannlandry",
      "name": "Yann Landry",
      "avatar_url": "https://avatars2.githubusercontent.com/u/5789748?v=4",
      "profile": "http://yannlandry.com",
      "contributions": [
        "code"
      ]
    },
    {
      "login": "AyubMohamed",
      "name": "Ayub",
      "avatar_url": "https://avatars2.githubusercontent.com/u/6386566?v=4",
      "profile": "https://github.com/AyubMohamed",
      "contributions": [
        "code"
      ]
    },
    {
      "login": "lteigrob",
      "name": "lteigrob",
      "avatar_url": "https://avatars0.githubusercontent.com/u/19479141?v=4",
      "profile": "https://github.com/lteigrob",
      "contributions": [
        "code"
      ]
    },
    {
      "login": "La0",
      "name": "Bastien Abadie",
      "avatar_url": "https://avatars3.githubusercontent.com/u/101004?v=4",
      "profile": "https://nextcairn.com",
      "contributions": [
        "code"
      ]
    },
    {
      "login": "TheNavigat",
      "name": "Amjad Mashaal",
      "avatar_url": "https://avatars3.githubusercontent.com/u/4323539?v=4",
      "profile": "https://amjad.io",
      "contributions": [
        "code"
      ]
    },
    {
      "login": "tomprince",
      "name": "Tom Prince",
      "avatar_url": "https://avatars3.githubusercontent.com/u/283816?v=4",
      "profile": "https://github.com/tomprince",
      "contributions": [
        "code"
      ]
    },
    {
      "login": "SamanthaYu",
      "name": "Samantha Yu",
      "avatar_url": "https://avatars2.githubusercontent.com/u/10355013?v=4",
      "profile": "https://github.com/SamanthaYu",
      "contributions": [
        "code"
      ]
    },
    {
      "login": "auni53",
      "name": "Auni Ahsan",
      "avatar_url": "https://avatars0.githubusercontent.com/u/9661111?v=4",
      "profile": "https://github.com/auni53",
      "contributions": [
        "code"
      ]
    },
    {
      "login": "alexandrasp",
      "name": "alex",
      "avatar_url": "https://avatars0.githubusercontent.com/u/6344218?v=4",
      "profile": "http://alexandrasp.github.io/",
      "contributions": [
        "code"
      ]
    },
    {
      "login": "alisha17",
      "name": "Alisha Aneja",
      "avatar_url": "https://avatars2.githubusercontent.com/u/13520250?v=4",
      "profile": "https://alisha17.github.io/",
      "contributions": [
        "code"
      ]
    },
    {
      "login": "prachi1210",
      "name": "Prachi Manchanda",
      "avatar_url": "https://avatars3.githubusercontent.com/u/14016564?v=4",
      "profile": "https://github.com/prachi1210",
      "contributions": [
        "code"
      ]
    },
    {
      "login": "srfraser",
      "name": "Simon Fraser",
      "avatar_url": "https://avatars1.githubusercontent.com/u/5933384?v=4",
      "profile": "https://github.com/srfraser",
      "contributions": [
        "code"
      ]
    },
    {
      "login": "ydidwania",
      "name": "Yashvardhan Didwania",
      "avatar_url": "https://avatars1.githubusercontent.com/u/22861049?v=4",
      "profile": "https://github.com/ydidwania",
      "contributions": [
        "code"
      ]
    },
    {
      "login": "cynthiapereira",
      "name": "Cynthia Pereira",
      "avatar_url": "https://avatars3.githubusercontent.com/u/1923666?v=4",
      "profile": "https://cynthiapereira.com",
      "contributions": [
        "code"
      ]
    },
    {
      "login": "hashi93",
      "name": "Hashini Galappaththi",
      "avatar_url": "https://avatars2.githubusercontent.com/u/12398942?v=4",
      "profile": "https://github.com/hashi93",
      "contributions": [
        "code"
      ]
    },
    {
      "login": "fiennyangeln",
      "name": "Fienny Angelina",
      "avatar_url": "https://avatars1.githubusercontent.com/u/24544912?v=4",
      "profile": "https://github.com/fiennyangeln",
      "contributions": [
        "code"
      ]
    },
    {
      "login": "kanikasaini",
      "name": "Kanika Saini",
      "avatar_url": "https://avatars2.githubusercontent.com/u/20171105?v=4",
      "profile": "https://github.com/kanikasaini",
      "contributions": [
        "code"
      ]
    },
    {
      "login": "Biboswan",
      "name": "Biboswan Roy",
      "avatar_url": "https://avatars2.githubusercontent.com/u/22202556?v=4",
      "profile": "https://github.com/Biboswan",
      "contributions": [
        "code"
      ]
    },
    {
      "login": "sudipt1999",
      "name": "sudipt dabral",
      "avatar_url": "https://avatars1.githubusercontent.com/u/38929617?v=4",
      "profile": "https://github.com/sudipt1999",
      "contributions": [
        "code"
      ]
    },
    {
      "login": "OjaswinM",
      "name": "Ojaswin",
      "avatar_url": "https://avatars1.githubusercontent.com/u/35898543?v=4",
      "profile": "https://www.linkedin.com/in/ojaswin-mujoo/",
      "contributions": [
        "code"
      ]
    },
    {
      "login": "mrrrgn",
      "name": "Матрешка",
      "avatar_url": "https://avatars0.githubusercontent.com/u/42988373?v=4",
      "profile": "https://github.com/mrrrgn",
      "contributions": [
        "code"
      ]
    },
    {
      "login": "iFlameing",
      "name": "Alok Kumar",
      "avatar_url": "https://avatars3.githubusercontent.com/u/33936987?v=4",
      "profile": "https://github.com/iFlameing",
      "contributions": [
        "code"
      ]
    },
    {
      "login": "arshadkazmi42",
      "name": "Arshad Kazmi",
      "avatar_url": "https://avatars3.githubusercontent.com/u/4654382?v=4",
      "profile": "https://arshadkazmi42.github.io/",
      "contributions": [
        "code"
      ]
    },
    {
      "login": "projectyang",
      "name": "Jason Yang",
      "avatar_url": "https://avatars3.githubusercontent.com/u/13473834?v=4",
      "profile": "https://github.com/projectyang",
      "contributions": [
        "code"
      ]
    },
    {
      "login": "shubhamgupta2956",
      "name": "Shubham Gupta",
      "avatar_url": "https://avatars1.githubusercontent.com/u/43504292?v=4",
      "profile": "https://github.com/shubhamgupta2956",
      "contributions": [
        "code"
      ]
    },
    {
      "login": "arku",
      "name": "Arun Kumar Mohan",
      "avatar_url": "https://avatars2.githubusercontent.com/u/7039523?v=4",
      "profile": "https://github.com/arku",
      "contributions": [
        "code"
      ]
    },
    {
      "login": "sciurus",
      "name": "Brian Pitts",
      "avatar_url": "https://avatars3.githubusercontent.com/u/677595?v=4",
      "profile": "https://www.polibyte.com",
      "contributions": [
        "code"
      ]
    },
    {
      "login": "edunham",
      "name": "E. Dunham",
      "avatar_url": "https://avatars2.githubusercontent.com/u/812892?v=4",
      "profile": "http://edunham.net/",
      "contributions": [
        "code"
      ]
    },
    {
      "login": "Shubhamchinda",
      "name": "Shubham Chinda",
      "avatar_url": "https://avatars2.githubusercontent.com/u/21038543?v=4",
      "profile": "https://www.linkedin.com/in/shubham-chinda-a0754713b/",
      "contributions": [
        "code"
      ]
    },
    {
      "login": "patrickkang",
      "name": "Patrick Kang",
      "avatar_url": "https://avatars1.githubusercontent.com/u/1489148?v=4",
      "profile": "https://github.com/patrickkang",
      "contributions": [
        "code"
      ]
    },
    {
      "login": "rbrishabh",
      "name": "Rishabh Budhiraja ",
      "avatar_url": "https://avatars3.githubusercontent.com/u/22501334?v=4",
      "profile": "https://github.com/rbrishabh",
      "contributions": [
        "code"
      ]
    },
    {
      "login": "ededals",
      "name": "ededals",
      "avatar_url": "https://avatars3.githubusercontent.com/u/43218607?v=4",
      "profile": "https://github.com/ededals",
      "contributions": [
        "code"
      ]
    },
    {
      "login": "katherine95",
      "name": "Catherine Chepkurui",
      "avatar_url": "https://avatars1.githubusercontent.com/u/17095461?v=4",
      "profile": "https://github.com/katherine95",
      "contributions": [
        "code"
      ]
    },
    {
      "login": "Jo-IE",
      "name": "Jo",
      "avatar_url": "https://avatars3.githubusercontent.com/u/51405444?v=4",
      "profile": "https://github.com/Jo-IE",
      "contributions": [
        "code"
      ]
    },
    {
      "login": "vishakhanihore",
      "name": "vishakha",
      "avatar_url": "https://avatars1.githubusercontent.com/u/54327666?v=4",
      "profile": "https://github.com/vishakhanihore",
      "contributions": [
        "code",
        "doc"
      ]
    },
    {
      "login": "devnoorfatima",
      "name": "Noor Fatima",
      "avatar_url": "https://avatars0.githubusercontent.com/u/44938970?v=4",
      "profile": "https://devnoorfatima.github.io/",
      "contributions": [
        "code"
      ]
    },
    {
      "login": "mkneumann777",
      "name": "Michael",
      "avatar_url": "https://avatars1.githubusercontent.com/u/52546347?v=4",
      "profile": "http://mkneumann777.github.io/personal-portfolio",
      "contributions": [
        "code"
      ]
    },
    {
      "login": "marianazangrossi",
      "name": "Mariana Zangrossi",
      "avatar_url": "https://avatars1.githubusercontent.com/u/34922478?v=4",
      "profile": "https://github.com/marianazangrossi",
      "contributions": [
        "code"
      ]
    },
    {
      "login": "ANURADHAJHA99",
      "name": "ANURADHAJHA99",
      "avatar_url": "https://avatars2.githubusercontent.com/u/34815869?v=4",
      "profile": "https://github.com/ANURADHAJHA99",
      "contributions": [
        "code"
      ]
    },
    {
      "login": "Rolikasi",
      "name": "Edil",
      "avatar_url": "https://avatars3.githubusercontent.com/u/44370635?v=4",
      "profile": "https://github.com/Rolikasi",
      "contributions": [
        "code"
      ]
    },
    {
<<<<<<< HEAD
      "login": "km-js",
      "name": "km-js",
      "avatar_url": "https://avatars2.githubusercontent.com/u/39799586?v=4",
      "profile": "https://github.com/km-js",
=======
      "login": "clrmachado",
      "name": "Carolina Machado",
      "avatar_url": "https://avatars0.githubusercontent.com/u/25582189?v=4",
      "profile": "https://github.com/clrmachado",
      "contributions": [
        "code"
      ]
    },
    {
      "login": "susanreenesaa",
      "name": "reenesa",
      "avatar_url": "https://avatars3.githubusercontent.com/u/49034794?v=4",
      "profile": "https://github.com/susanreenesaa",
      "contributions": [
        "code"
      ]
    },
    {
      "login": "kellim",
      "name": "Kelli Blalock",
      "avatar_url": "https://avatars0.githubusercontent.com/u/2024584?v=4",
      "profile": "https://www.kelliblalock.com",
      "contributions": [
        "code"
      ]
    },
    {
      "login": "naimiii",
      "name": "naima shaikh",
      "avatar_url": "https://avatars1.githubusercontent.com/u/28563415?v=4",
      "profile": "https://github.com/naimiii",
      "contributions": [
        "code"
      ]
    },
    {
      "login": "JiwoonKim",
      "name": "Jiwoon Kim",
      "avatar_url": "https://avatars2.githubusercontent.com/u/29671309?v=4",
      "profile": "https://github.com/JiwoonKim",
      "contributions": [
        "code"
      ]
    },
    {
      "login": "sccofield",
      "name": "Michael Umanah",
      "avatar_url": "https://avatars0.githubusercontent.com/u/12601490?v=4",
      "profile": "https://github.com/sccofield",
      "contributions": [
        "code"
      ]
    },
    {
      "login": "FahdJamy",
      "name": "Fahd Jamal A.",
      "avatar_url": "https://avatars1.githubusercontent.com/u/27225249?v=4",
      "profile": "https://github.com/FahdJamy",
      "contributions": [
        "doc"
      ]
    },
    {
      "login": "shilpiverma509",
      "name": "shilpi verma",
      "avatar_url": "https://avatars2.githubusercontent.com/u/19169876?v=4",
      "profile": "https://github.com/shilpiverma509",
      "contributions": [
        "code"
      ]
    },
    {
      "login": "somchi",
      "name": "somchi",
      "avatar_url": "https://avatars0.githubusercontent.com/u/28669926?v=4",
      "profile": "https://github.com/somchi",
      "contributions": [
        "code"
      ]
    },
    {
      "login": "Henikilan",
      "name": "Anastasia",
      "avatar_url": "https://avatars2.githubusercontent.com/u/52250201?v=4",
      "profile": "https://github.com/Henikilan",
      "contributions": [
        "code"
      ]
    },
    {
      "login": "bini11",
      "name": "Lubna",
      "avatar_url": "https://avatars0.githubusercontent.com/u/34271745?v=4",
      "profile": "https://github.com/bini11",
      "contributions": [
        "code"
      ]
    },
    {
      "login": "Soundharyaam",
      "name": "Soundharya AM",
      "avatar_url": "https://avatars2.githubusercontent.com/u/24657693?v=4",
      "profile": "https://soundharyaam.com/",
>>>>>>> 404781e4
      "contributions": [
        "code"
      ]
    }
  ],
  "contributorsPerLine": 7
}<|MERGE_RESOLUTION|>--- conflicted
+++ resolved
@@ -611,12 +611,15 @@
       ]
     },
     {
-<<<<<<< HEAD
       "login": "km-js",
       "name": "km-js",
       "avatar_url": "https://avatars2.githubusercontent.com/u/39799586?v=4",
       "profile": "https://github.com/km-js",
-=======
+      "contributions": [
+        "code"
+      ]
+    },
+    {
       "login": "clrmachado",
       "name": "Carolina Machado",
       "avatar_url": "https://avatars0.githubusercontent.com/u/25582189?v=4",
@@ -720,7 +723,6 @@
       "name": "Soundharya AM",
       "avatar_url": "https://avatars2.githubusercontent.com/u/24657693?v=4",
       "profile": "https://soundharyaam.com/",
->>>>>>> 404781e4
       "contributions": [
         "code"
       ]
