--- conflicted
+++ resolved
@@ -611,12 +611,15 @@
       ]
     },
     {
-<<<<<<< HEAD
       "login": "JiwoonKim",
       "name": "Jiwoon Kim",
       "avatar_url": "https://avatars2.githubusercontent.com/u/29671309?v=4",
       "profile": "https://github.com/JiwoonKim",
-=======
+      "contributions": [
+        "code"
+      ]
+    },
+    {
       "login": "sccofield",
       "name": "Michael Umanah",
       "avatar_url": "https://avatars0.githubusercontent.com/u/12601490?v=4",
@@ -675,7 +678,6 @@
       "name": "Soundharya AM",
       "avatar_url": "https://avatars2.githubusercontent.com/u/24657693?v=4",
       "profile": "https://soundharyaam.com/",
->>>>>>> 473cd7fd
       "contributions": [
         "code"
       ]
