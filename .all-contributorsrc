{
  "projectName": "taskcluster",
  "projectOwner": "taskcluster",
  "repoType": "github",
  "repoHost": "https://github.com",
  "files": [
    "README.md"
  ],
  "imageSize": 100,
  "commit": false,
  "types": {
    "staff": {
      "symbol": "🔧",
      "description": "Current Mozilla employee on Taskcluster team"
    },
    "former-staff": {
      "symbol": "👋",
      "description": "Former Mozilla employee on Taskcluster team"
    }
  },
  "contributors": [
    {
      "login": "lightsofapollo",
      "name": "James Lal",
      "avatar_url": "https://avatars3.githubusercontent.com/u/322957?v=4",
      "profile": "https://conduit.vc/",
      "contributions": [
        "code",
        "former-staff"
      ]
    },
    {
      "login": "selenamarie",
      "name": "Selena Deckelmann",
      "avatar_url": "https://avatars0.githubusercontent.com/u/54803?v=4",
      "profile": "https://github.com/selenamarie",
      "contributions": [
        "code",
        "former-staff"
      ]
    },
    {
      "login": "djmitche",
      "name": "Dustin J. Mitchell",
      "avatar_url": "https://avatars3.githubusercontent.com/u/28673?v=4",
      "profile": "http://code.v.igoro.us/",
      "contributions": [
        "code",
        "staff"
      ]
    },
    {
      "login": "walac",
      "name": "Wander Lairson Costa",
      "avatar_url": "https://avatars1.githubusercontent.com/u/611309?v=4",
      "profile": "https://walac.github.io",
      "contributions": [
        "code",
        "staff"
      ]
    },
    {
      "login": "gregarndt",
      "name": "Greg Arndt",
      "avatar_url": "https://avatars0.githubusercontent.com/u/2592630?v=4",
      "profile": "https://github.com/gregarndt",
      "contributions": [
        "code",
        "former-staff"
      ]
    },
    {
      "login": "petemoore",
      "name": "Pete Moore",
      "avatar_url": "https://avatars0.githubusercontent.com/u/190790?v=4",
      "profile": "http://petemoore.github.io/",
      "contributions": [
        "code",
        "staff"
      ]
    },
    {
      "login": "helfi92",
      "name": "Hassan Ali",
      "avatar_url": "https://avatars0.githubusercontent.com/u/3766511?v=4",
      "profile": "http://hassanali.me",
      "contributions": [
        "code",
        "staff"
      ]
    },
    {
      "login": "imbstack",
      "name": "Brian Stack",
      "avatar_url": "https://avatars2.githubusercontent.com/u/127521?v=4",
      "profile": "https://imbstack.com",
      "contributions": [
        "code",
        "staff"
      ]
    },
    {
      "login": "jhford",
      "name": "John Ford",
      "avatar_url": "https://avatars3.githubusercontent.com/u/607353?v=4",
      "profile": "https://blog.johnford.org",
      "contributions": [
        "code",
        "former-staff"
      ]
    },
    {
      "login": "eliperelman",
      "name": "Eli Perelman",
      "avatar_url": "https://avatars0.githubusercontent.com/u/285899?v=4",
      "profile": "http://eliperelman.com",
      "contributions": [
        "code",
        "former-staff"
      ]
    },
    {
      "login": "jonasfj",
      "name": "Jonas Finnemann Jensen",
      "avatar_url": "https://avatars2.githubusercontent.com/u/149732?v=4",
      "profile": "https://jonasfj.dk/",
      "contributions": [
        "code",
        "former-staff"
      ]
    },
    {
      "login": "owlishDeveloper",
      "name": "owlishDeveloper",
      "avatar_url": "https://avatars1.githubusercontent.com/u/18102552?v=4",
      "profile": "https://medium.com/@bugzeeeeee/",
      "contributions": [
        "code",
        "staff"
      ]
    },
    {
      "login": "milescrabill",
      "name": "Miles Crabill",
      "avatar_url": "https://avatars1.githubusercontent.com/u/4430892?v=4",
      "profile": "https://github.com/milescrabill",
      "contributions": [
        "code",
        "staff"
      ]
    },
    {
      "login": "ccooper",
      "name": "Chris Cooper",
      "avatar_url": "https://avatars0.githubusercontent.com/u/609786?v=4",
      "profile": "http://coopcoopbware.tumblr.com/",
      "contributions": [
        "code",
        "staff"
      ]
    },
    {
      "login": "grenade",
      "name": "Rob Thijssen",
      "avatar_url": "https://avatars3.githubusercontent.com/u/111819?v=4",
      "profile": "http://grenade.github.io",
      "contributions": [
        "code"
      ]
    },
    {
      "login": "reznord",
      "name": "Anup",
      "avatar_url": "https://avatars0.githubusercontent.com/u/3415488?v=4",
      "profile": "https://twitter.com/_reznord",
      "contributions": [
        "code"
      ]
    },
    {
      "login": "hammad13060",
      "name": "Hammad Akhtar",
      "avatar_url": "https://avatars2.githubusercontent.com/u/12844417?v=4",
      "profile": "https://hammad13060.github.io",
      "contributions": [
        "code"
      ]
    },
    {
      "login": "ckousik",
      "name": "Chinmay Kousik",
      "avatar_url": "https://avatars2.githubusercontent.com/u/12830755?v=4",
      "profile": "http://ckousik.github.io",
      "contributions": [
        "code"
      ]
    },
    {
      "login": "acmiyaguchi",
      "name": "Anthony Miyaguchi",
      "avatar_url": "https://avatars1.githubusercontent.com/u/3304040?v=4",
      "profile": "https://acmiyaguchi.me",
      "contributions": [
        "code"
      ]
    },
    {
      "login": "anarute",
      "name": "Ana Rute Mendes",
      "avatar_url": "https://avatars3.githubusercontent.com/u/333447?v=4",
      "profile": "http://anarute.com",
      "contributions": [
        "code"
      ]
    },
    {
      "login": "andreadelrio",
      "name": "Andrea Del Rio",
      "avatar_url": "https://avatars2.githubusercontent.com/u/4016496?v=4",
      "profile": "http://www.andreadelrio.me",
      "contributions": [
        "code"
      ]
    },
    {
      "login": "kristelteng",
      "name": "kristelteng",
      "avatar_url": "https://avatars2.githubusercontent.com/u/9313149?v=4",
      "profile": "https://www.kristelteng.com/",
      "contributions": [
        "code"
      ]
    },
    {
      "login": "elenasolomon",
      "name": "Elena Solomon",
      "avatar_url": "https://avatars2.githubusercontent.com/u/7040792?v=4",
      "profile": "https://github.com/elenasolomon",
      "contributions": [
        "code"
      ]
    },
    {
      "login": "t0xicCode",
      "name": "Xavier L.",
      "avatar_url": "https://avatars3.githubusercontent.com/u/1268885?v=4",
      "profile": "https://github.com/t0xicCode",
      "contributions": [
        "code"
      ]
    },
    {
      "login": "yannlandry",
      "name": "Yann Landry",
      "avatar_url": "https://avatars2.githubusercontent.com/u/5789748?v=4",
      "profile": "http://yannlandry.com",
      "contributions": [
        "code"
      ]
    },
    {
      "login": "AyubMohamed",
      "name": "Ayub",
      "avatar_url": "https://avatars2.githubusercontent.com/u/6386566?v=4",
      "profile": "https://github.com/AyubMohamed",
      "contributions": [
        "code"
      ]
    },
    {
      "login": "lteigrob",
      "name": "lteigrob",
      "avatar_url": "https://avatars0.githubusercontent.com/u/19479141?v=4",
      "profile": "https://github.com/lteigrob",
      "contributions": [
        "code"
      ]
    },
    {
      "login": "La0",
      "name": "Bastien Abadie",
      "avatar_url": "https://avatars3.githubusercontent.com/u/101004?v=4",
      "profile": "https://nextcairn.com",
      "contributions": [
        "code"
      ]
    },
    {
      "login": "TheNavigat",
      "name": "Amjad Mashaal",
      "avatar_url": "https://avatars3.githubusercontent.com/u/4323539?v=4",
      "profile": "https://amjad.io",
      "contributions": [
        "code"
      ]
    },
    {
      "login": "tomprince",
      "name": "Tom Prince",
      "avatar_url": "https://avatars3.githubusercontent.com/u/283816?v=4",
      "profile": "https://github.com/tomprince",
      "contributions": [
        "code"
      ]
    },
    {
      "login": "SamanthaYu",
      "name": "Samantha Yu",
      "avatar_url": "https://avatars2.githubusercontent.com/u/10355013?v=4",
      "profile": "https://github.com/SamanthaYu",
      "contributions": [
        "code"
      ]
    },
    {
      "login": "auni53",
      "name": "Auni Ahsan",
      "avatar_url": "https://avatars0.githubusercontent.com/u/9661111?v=4",
      "profile": "https://github.com/auni53",
      "contributions": [
        "code"
      ]
    },
    {
      "login": "alexandrasp",
      "name": "alex",
      "avatar_url": "https://avatars0.githubusercontent.com/u/6344218?v=4",
      "profile": "http://alexandrasp.github.io/",
      "contributions": [
        "code"
      ]
    },
    {
      "login": "alisha17",
      "name": "Alisha Aneja",
      "avatar_url": "https://avatars2.githubusercontent.com/u/13520250?v=4",
      "profile": "https://alisha17.github.io/",
      "contributions": [
        "code"
      ]
    },
    {
      "login": "prachi1210",
      "name": "Prachi Manchanda",
      "avatar_url": "https://avatars3.githubusercontent.com/u/14016564?v=4",
      "profile": "https://github.com/prachi1210",
      "contributions": [
        "code"
      ]
    },
    {
      "login": "srfraser",
      "name": "Simon Fraser",
      "avatar_url": "https://avatars1.githubusercontent.com/u/5933384?v=4",
      "profile": "https://github.com/srfraser",
      "contributions": [
        "code"
      ]
    },
    {
      "login": "ydidwania",
      "name": "Yashvardhan Didwania",
      "avatar_url": "https://avatars1.githubusercontent.com/u/22861049?v=4",
      "profile": "https://github.com/ydidwania",
      "contributions": [
        "code"
      ]
    },
    {
      "login": "cynthiapereira",
      "name": "Cynthia Pereira",
      "avatar_url": "https://avatars3.githubusercontent.com/u/1923666?v=4",
      "profile": "https://cynthiapereira.com",
      "contributions": [
        "code"
      ]
    },
    {
      "login": "hashi93",
      "name": "Hashini Galappaththi",
      "avatar_url": "https://avatars2.githubusercontent.com/u/12398942?v=4",
      "profile": "https://github.com/hashi93",
      "contributions": [
        "code"
      ]
    },
    {
      "login": "fiennyangeln",
      "name": "Fienny Angelina",
      "avatar_url": "https://avatars1.githubusercontent.com/u/24544912?v=4",
      "profile": "https://github.com/fiennyangeln",
      "contributions": [
        "code"
      ]
    },
    {
      "login": "kanikasaini",
      "name": "Kanika Saini",
      "avatar_url": "https://avatars2.githubusercontent.com/u/20171105?v=4",
      "profile": "https://github.com/kanikasaini",
      "contributions": [
        "code"
      ]
    },
    {
      "login": "Biboswan",
      "name": "Biboswan Roy",
      "avatar_url": "https://avatars2.githubusercontent.com/u/22202556?v=4",
      "profile": "https://github.com/Biboswan",
      "contributions": [
        "code"
      ]
    },
    {
      "login": "sudipt1999",
      "name": "sudipt dabral",
      "avatar_url": "https://avatars1.githubusercontent.com/u/38929617?v=4",
      "profile": "https://github.com/sudipt1999",
      "contributions": [
        "code"
      ]
    },
    {
      "login": "OjaswinM",
      "name": "Ojaswin",
      "avatar_url": "https://avatars1.githubusercontent.com/u/35898543?v=4",
      "profile": "https://www.linkedin.com/in/ojaswin-mujoo/",
      "contributions": [
        "code"
      ]
    },
    {
      "login": "mrrrgn",
      "name": "Матрешка",
      "avatar_url": "https://avatars0.githubusercontent.com/u/42988373?v=4",
      "profile": "https://github.com/mrrrgn",
      "contributions": [
        "code"
      ]
    },
    {
      "login": "iFlameing",
      "name": "Alok Kumar",
      "avatar_url": "https://avatars3.githubusercontent.com/u/33936987?v=4",
      "profile": "https://github.com/iFlameing",
      "contributions": [
        "code"
      ]
    },
    {
      "login": "arshadkazmi42",
      "name": "Arshad Kazmi",
      "avatar_url": "https://avatars3.githubusercontent.com/u/4654382?v=4",
      "profile": "https://arshadkazmi42.github.io/",
      "contributions": [
        "code"
      ]
    },
    {
      "login": "projectyang",
      "name": "Jason Yang",
      "avatar_url": "https://avatars3.githubusercontent.com/u/13473834?v=4",
      "profile": "https://github.com/projectyang",
      "contributions": [
        "code"
      ]
    },
    {
      "login": "shubhamgupta2956",
      "name": "Shubham Gupta",
      "avatar_url": "https://avatars1.githubusercontent.com/u/43504292?v=4",
      "profile": "https://github.com/shubhamgupta2956",
      "contributions": [
        "code"
      ]
    },
    {
      "login": "arku",
      "name": "Arun Kumar Mohan",
      "avatar_url": "https://avatars2.githubusercontent.com/u/7039523?v=4",
      "profile": "https://github.com/arku",
      "contributions": [
        "code"
      ]
    },
    {
      "login": "sciurus",
      "name": "Brian Pitts",
      "avatar_url": "https://avatars3.githubusercontent.com/u/677595?v=4",
      "profile": "https://www.polibyte.com",
      "contributions": [
        "code"
      ]
    },
    {
      "login": "edunham",
      "name": "E. Dunham",
      "avatar_url": "https://avatars2.githubusercontent.com/u/812892?v=4",
      "profile": "http://edunham.net/",
      "contributions": [
        "code"
      ]
    },
    {
      "login": "Shubhamchinda",
      "name": "Shubham Chinda",
      "avatar_url": "https://avatars2.githubusercontent.com/u/21038543?v=4",
      "profile": "https://www.linkedin.com/in/shubham-chinda-a0754713b/",
      "contributions": [
        "code"
      ]
    },
    {
      "login": "patrickkang",
      "name": "Patrick Kang",
      "avatar_url": "https://avatars1.githubusercontent.com/u/1489148?v=4",
      "profile": "https://github.com/patrickkang",
      "contributions": [
        "code"
      ]
    },
    {
      "login": "rbrishabh",
      "name": "Rishabh Budhiraja ",
      "avatar_url": "https://avatars3.githubusercontent.com/u/22501334?v=4",
      "profile": "https://github.com/rbrishabh",
      "contributions": [
        "code"
      ]
    },
    {
      "login": "ededals",
      "name": "ededals",
      "avatar_url": "https://avatars3.githubusercontent.com/u/43218607?v=4",
      "profile": "https://github.com/ededals",
      "contributions": [
        "code"
      ]
    },
    {
<<<<<<< HEAD
      "login": "devnoorfatima",
      "name": "Noor Fatima",
      "avatar_url": "https://avatars0.githubusercontent.com/u/44938970?v=4",
      "profile": "https://devnoorfatima.github.io/",
=======
      "login": "mkneumann777",
      "name": "Michael",
      "avatar_url": "https://avatars1.githubusercontent.com/u/52546347?v=4",
      "profile": "http://mkneumann777.github.io/personal-portfolio",
      "contributions": [
        "code"
      ]
    },
    {
      "login": "marianazangrossi",
      "name": "Mariana Zangrossi",
      "avatar_url": "https://avatars1.githubusercontent.com/u/34922478?v=4",
      "profile": "https://github.com/marianazangrossi",
      "contributions": [
        "code"
      ]
    },
    {
      "login": "ANURADHAJHA99",
      "name": "ANURADHAJHA99",
      "avatar_url": "https://avatars2.githubusercontent.com/u/34815869?v=4",
      "profile": "https://github.com/ANURADHAJHA99",
      "contributions": [
        "code"
      ]
    },
    {
      "login": "Rolikasi",
      "name": "Edil",
      "avatar_url": "https://avatars3.githubusercontent.com/u/44370635?v=4",
      "profile": "https://github.com/Rolikasi",
      "contributions": [
        "code"
      ]
    },
    {
      "login": "Soundharyaam",
      "name": "Soundharya AM",
      "avatar_url": "https://avatars2.githubusercontent.com/u/24657693?v=4",
      "profile": "https://soundharyaam.com/",
>>>>>>> b3f352b3
      "contributions": [
        "code"
      ]
    }
  ],
  "contributorsPerLine": 7
}<|MERGE_RESOLUTION|>--- conflicted
+++ resolved
@@ -538,12 +538,15 @@
       ]
     },
     {
-<<<<<<< HEAD
       "login": "devnoorfatima",
       "name": "Noor Fatima",
       "avatar_url": "https://avatars0.githubusercontent.com/u/44938970?v=4",
       "profile": "https://devnoorfatima.github.io/",
-=======
+      "contributions": [
+        "code"
+      ]
+    },
+    {
       "login": "mkneumann777",
       "name": "Michael",
       "avatar_url": "https://avatars1.githubusercontent.com/u/52546347?v=4",
@@ -584,7 +587,6 @@
       "name": "Soundharya AM",
       "avatar_url": "https://avatars2.githubusercontent.com/u/24657693?v=4",
       "profile": "https://soundharyaam.com/",
->>>>>>> b3f352b3
       "contributions": [
         "code"
       ]
