{
  "projectName": "taskcluster",
  "projectOwner": "taskcluster",
  "repoType": "github",
  "repoHost": "https://github.com",
  "files": [
    "README.md"
  ],
  "imageSize": 100,
  "commit": false,
  "types": {
    "staff": {
      "symbol": "🔧",
      "description": "Current Mozilla employee on Taskcluster team"
    },
    "former-staff": {
      "symbol": "👋",
      "description": "Former Mozilla employee on Taskcluster team"
    }
  },
  "contributors": [
    {
      "login": "lightsofapollo",
      "name": "James Lal",
      "avatar_url": "https://avatars3.githubusercontent.com/u/322957?v=4",
      "profile": "https://conduit.vc/",
      "contributions": [
        "code",
        "former-staff"
      ]
    },
    {
      "login": "selenamarie",
      "name": "Selena Deckelmann",
      "avatar_url": "https://avatars0.githubusercontent.com/u/54803?v=4",
      "profile": "https://github.com/selenamarie",
      "contributions": [
        "code",
        "former-staff"
      ]
    },
    {
      "login": "djmitche",
      "name": "Dustin J. Mitchell",
      "avatar_url": "https://avatars3.githubusercontent.com/u/28673?v=4",
      "profile": "http://code.v.igoro.us/",
      "contributions": [
        "code",
        "staff"
      ]
    },
    {
      "login": "walac",
      "name": "Wander Lairson Costa",
      "avatar_url": "https://avatars1.githubusercontent.com/u/611309?v=4",
      "profile": "https://walac.github.io",
      "contributions": [
        "code",
        "staff"
      ]
    },
    {
      "login": "gregarndt",
      "name": "Greg Arndt",
      "avatar_url": "https://avatars0.githubusercontent.com/u/2592630?v=4",
      "profile": "https://github.com/gregarndt",
      "contributions": [
        "code",
        "former-staff"
      ]
    },
    {
      "login": "petemoore",
      "name": "Pete Moore",
      "avatar_url": "https://avatars0.githubusercontent.com/u/190790?v=4",
      "profile": "http://petemoore.github.io/",
      "contributions": [
        "code",
        "staff"
      ]
    },
    {
      "login": "helfi92",
      "name": "Hassan Ali",
      "avatar_url": "https://avatars0.githubusercontent.com/u/3766511?v=4",
      "profile": "http://hassanali.me",
      "contributions": [
        "code",
        "staff"
      ]
    },
    {
      "login": "imbstack",
      "name": "Brian Stack",
      "avatar_url": "https://avatars2.githubusercontent.com/u/127521?v=4",
      "profile": "https://imbstack.com",
      "contributions": [
        "code",
        "staff"
      ]
    },
    {
      "login": "jhford",
      "name": "John Ford",
      "avatar_url": "https://avatars3.githubusercontent.com/u/607353?v=4",
      "profile": "https://blog.johnford.org",
      "contributions": [
        "code",
        "former-staff"
      ]
    },
    {
      "login": "eliperelman",
      "name": "Eli Perelman",
      "avatar_url": "https://avatars0.githubusercontent.com/u/285899?v=4",
      "profile": "http://eliperelman.com",
      "contributions": [
        "code",
        "former-staff"
      ]
    },
    {
      "login": "jonasfj",
      "name": "Jonas Finnemann Jensen",
      "avatar_url": "https://avatars2.githubusercontent.com/u/149732?v=4",
      "profile": "https://jonasfj.dk/",
      "contributions": [
        "code",
        "former-staff"
      ]
    },
    {
      "login": "owlishDeveloper",
      "name": "owlishDeveloper",
      "avatar_url": "https://avatars1.githubusercontent.com/u/18102552?v=4",
      "profile": "https://medium.com/@bugzeeeeee/",
      "contributions": [
        "code",
        "staff"
      ]
    },
    {
      "login": "milescrabill",
      "name": "Miles Crabill",
      "avatar_url": "https://avatars1.githubusercontent.com/u/4430892?v=4",
      "profile": "https://github.com/milescrabill",
      "contributions": [
        "code",
        "staff"
      ]
    },
    {
      "login": "ccooper",
      "name": "Chris Cooper",
      "avatar_url": "https://avatars0.githubusercontent.com/u/609786?v=4",
      "profile": "http://coopcoopbware.tumblr.com/",
      "contributions": [
        "code",
        "staff"
      ]
    },
    {
      "login": "grenade",
      "name": "Rob Thijssen",
      "avatar_url": "https://avatars3.githubusercontent.com/u/111819?v=4",
      "profile": "http://grenade.github.io",
      "contributions": [
        "code"
      ]
    },
    {
      "login": "reznord",
      "name": "Anup",
      "avatar_url": "https://avatars0.githubusercontent.com/u/3415488?v=4",
      "profile": "https://twitter.com/_reznord",
      "contributions": [
        "code"
      ]
    },
    {
      "login": "hammad13060",
      "name": "Hammad Akhtar",
      "avatar_url": "https://avatars2.githubusercontent.com/u/12844417?v=4",
      "profile": "https://hammad13060.github.io",
      "contributions": [
        "code"
      ]
    },
    {
      "login": "ckousik",
      "name": "Chinmay Kousik",
      "avatar_url": "https://avatars2.githubusercontent.com/u/12830755?v=4",
      "profile": "http://ckousik.github.io",
      "contributions": [
        "code"
      ]
    },
    {
      "login": "acmiyaguchi",
      "name": "Anthony Miyaguchi",
      "avatar_url": "https://avatars1.githubusercontent.com/u/3304040?v=4",
      "profile": "https://acmiyaguchi.me",
      "contributions": [
        "code"
      ]
    },
    {
      "login": "anarute",
      "name": "Ana Rute Mendes",
      "avatar_url": "https://avatars3.githubusercontent.com/u/333447?v=4",
      "profile": "http://anarute.com",
      "contributions": [
        "code"
      ]
    },
    {
      "login": "andreadelrio",
      "name": "Andrea Del Rio",
      "avatar_url": "https://avatars2.githubusercontent.com/u/4016496?v=4",
      "profile": "http://www.andreadelrio.me",
      "contributions": [
        "code"
      ]
    },
    {
      "login": "kristelteng",
      "name": "kristelteng",
      "avatar_url": "https://avatars2.githubusercontent.com/u/9313149?v=4",
      "profile": "https://www.kristelteng.com/",
      "contributions": [
        "code"
      ]
    },
    {
      "login": "elenasolomon",
      "name": "Elena Solomon",
      "avatar_url": "https://avatars2.githubusercontent.com/u/7040792?v=4",
      "profile": "https://github.com/elenasolomon",
      "contributions": [
        "code"
      ]
    },
    {
      "login": "t0xicCode",
      "name": "Xavier L.",
      "avatar_url": "https://avatars3.githubusercontent.com/u/1268885?v=4",
      "profile": "https://github.com/t0xicCode",
      "contributions": [
        "code"
      ]
    },
    {
      "login": "yannlandry",
      "name": "Yann Landry",
      "avatar_url": "https://avatars2.githubusercontent.com/u/5789748?v=4",
      "profile": "http://yannlandry.com",
      "contributions": [
        "code"
      ]
    },
    {
      "login": "AyubMohamed",
      "name": "Ayub",
      "avatar_url": "https://avatars2.githubusercontent.com/u/6386566?v=4",
      "profile": "https://github.com/AyubMohamed",
      "contributions": [
        "code"
      ]
    },
    {
      "login": "lteigrob",
      "name": "lteigrob",
      "avatar_url": "https://avatars0.githubusercontent.com/u/19479141?v=4",
      "profile": "https://github.com/lteigrob",
      "contributions": [
        "code"
      ]
    },
    {
      "login": "La0",
      "name": "Bastien Abadie",
      "avatar_url": "https://avatars3.githubusercontent.com/u/101004?v=4",
      "profile": "https://nextcairn.com",
      "contributions": [
        "code"
      ]
    },
    {
      "login": "TheNavigat",
      "name": "Amjad Mashaal",
      "avatar_url": "https://avatars3.githubusercontent.com/u/4323539?v=4",
      "profile": "https://amjad.io",
      "contributions": [
        "code"
      ]
    },
    {
      "login": "tomprince",
      "name": "Tom Prince",
      "avatar_url": "https://avatars3.githubusercontent.com/u/283816?v=4",
      "profile": "https://github.com/tomprince",
      "contributions": [
        "code"
      ]
    },
    {
      "login": "SamanthaYu",
      "name": "Samantha Yu",
      "avatar_url": "https://avatars2.githubusercontent.com/u/10355013?v=4",
      "profile": "https://github.com/SamanthaYu",
      "contributions": [
        "code"
      ]
    },
    {
      "login": "auni53",
      "name": "Auni Ahsan",
      "avatar_url": "https://avatars0.githubusercontent.com/u/9661111?v=4",
      "profile": "https://github.com/auni53",
      "contributions": [
        "code"
      ]
    },
    {
      "login": "alexandrasp",
      "name": "alex",
      "avatar_url": "https://avatars0.githubusercontent.com/u/6344218?v=4",
      "profile": "http://alexandrasp.github.io/",
      "contributions": [
        "code"
      ]
    },
    {
      "login": "alisha17",
      "name": "Alisha Aneja",
      "avatar_url": "https://avatars2.githubusercontent.com/u/13520250?v=4",
      "profile": "https://alisha17.github.io/",
      "contributions": [
        "code"
      ]
    },
    {
      "login": "prachi1210",
      "name": "Prachi Manchanda",
      "avatar_url": "https://avatars3.githubusercontent.com/u/14016564?v=4",
      "profile": "https://github.com/prachi1210",
      "contributions": [
        "code"
      ]
    },
    {
      "login": "srfraser",
      "name": "Simon Fraser",
      "avatar_url": "https://avatars1.githubusercontent.com/u/5933384?v=4",
      "profile": "https://github.com/srfraser",
      "contributions": [
        "code"
      ]
    },
    {
      "login": "ydidwania",
      "name": "Yashvardhan Didwania",
      "avatar_url": "https://avatars1.githubusercontent.com/u/22861049?v=4",
      "profile": "https://github.com/ydidwania",
      "contributions": [
        "code"
      ]
    },
    {
      "login": "cynthiapereira",
      "name": "Cynthia Pereira",
      "avatar_url": "https://avatars3.githubusercontent.com/u/1923666?v=4",
      "profile": "https://cynthiapereira.com",
      "contributions": [
        "code"
      ]
    },
    {
      "login": "hashi93",
      "name": "Hashini Galappaththi",
      "avatar_url": "https://avatars2.githubusercontent.com/u/12398942?v=4",
      "profile": "https://github.com/hashi93",
      "contributions": [
        "code"
      ]
    },
    {
      "login": "fiennyangeln",
      "name": "Fienny Angelina",
      "avatar_url": "https://avatars1.githubusercontent.com/u/24544912?v=4",
      "profile": "https://github.com/fiennyangeln",
      "contributions": [
        "code"
      ]
    },
    {
      "login": "kanikasaini",
      "name": "Kanika Saini",
      "avatar_url": "https://avatars2.githubusercontent.com/u/20171105?v=4",
      "profile": "https://github.com/kanikasaini",
      "contributions": [
        "code"
      ]
    },
    {
      "login": "Biboswan",
      "name": "Biboswan Roy",
      "avatar_url": "https://avatars2.githubusercontent.com/u/22202556?v=4",
      "profile": "https://github.com/Biboswan",
      "contributions": [
        "code"
      ]
    },
    {
      "login": "sudipt1999",
      "name": "sudipt dabral",
      "avatar_url": "https://avatars1.githubusercontent.com/u/38929617?v=4",
      "profile": "https://github.com/sudipt1999",
      "contributions": [
        "code"
      ]
    },
    {
      "login": "OjaswinM",
      "name": "Ojaswin",
      "avatar_url": "https://avatars1.githubusercontent.com/u/35898543?v=4",
      "profile": "https://www.linkedin.com/in/ojaswin-mujoo/",
      "contributions": [
        "code"
      ]
    },
    {
      "login": "mrrrgn",
      "name": "Матрешка",
      "avatar_url": "https://avatars0.githubusercontent.com/u/42988373?v=4",
      "profile": "https://github.com/mrrrgn",
      "contributions": [
        "code"
      ]
    },
    {
      "login": "iFlameing",
      "name": "Alok Kumar",
      "avatar_url": "https://avatars3.githubusercontent.com/u/33936987?v=4",
      "profile": "https://github.com/iFlameing",
      "contributions": [
        "code"
      ]
    },
    {
      "login": "arshadkazmi42",
      "name": "Arshad Kazmi",
      "avatar_url": "https://avatars3.githubusercontent.com/u/4654382?v=4",
      "profile": "https://arshadkazmi42.github.io/",
      "contributions": [
        "code"
      ]
    },
    {
      "login": "projectyang",
      "name": "Jason Yang",
      "avatar_url": "https://avatars3.githubusercontent.com/u/13473834?v=4",
      "profile": "https://github.com/projectyang",
      "contributions": [
        "code"
      ]
    },
    {
      "login": "shubhamgupta2956",
      "name": "Shubham Gupta",
      "avatar_url": "https://avatars1.githubusercontent.com/u/43504292?v=4",
      "profile": "https://github.com/shubhamgupta2956",
      "contributions": [
        "code"
      ]
    },
    {
      "login": "arku",
      "name": "Arun Kumar Mohan",
      "avatar_url": "https://avatars2.githubusercontent.com/u/7039523?v=4",
      "profile": "https://github.com/arku",
      "contributions": [
        "code"
      ]
    },
    {
      "login": "sciurus",
      "name": "Brian Pitts",
      "avatar_url": "https://avatars3.githubusercontent.com/u/677595?v=4",
      "profile": "https://www.polibyte.com",
      "contributions": [
        "code"
      ]
    },
    {
      "login": "edunham",
      "name": "E. Dunham",
      "avatar_url": "https://avatars2.githubusercontent.com/u/812892?v=4",
      "profile": "http://edunham.net/",
      "contributions": [
        "code"
      ]
    },
    {
      "login": "Shubhamchinda",
      "name": "Shubham Chinda",
      "avatar_url": "https://avatars2.githubusercontent.com/u/21038543?v=4",
      "profile": "https://www.linkedin.com/in/shubham-chinda-a0754713b/",
      "contributions": [
        "code"
      ]
    },
    {
      "login": "patrickkang",
      "name": "Patrick Kang",
      "avatar_url": "https://avatars1.githubusercontent.com/u/1489148?v=4",
      "profile": "https://github.com/patrickkang",
      "contributions": [
        "code"
      ]
    },
    {
      "login": "rbrishabh",
      "name": "Rishabh Budhiraja ",
      "avatar_url": "https://avatars3.githubusercontent.com/u/22501334?v=4",
      "profile": "https://github.com/rbrishabh",
      "contributions": [
        "code"
      ]
    },
    {
      "login": "ededals",
      "name": "ededals",
      "avatar_url": "https://avatars3.githubusercontent.com/u/43218607?v=4",
      "profile": "https://github.com/ededals",
      "contributions": [
        "code"
      ]
    },
    {
<<<<<<< HEAD
      "login": "Soundharyaam",
      "name": "Soundharya AM",
      "avatar_url": "https://avatars2.githubusercontent.com/u/24657693?v=4",
      "profile": "https://soundharyaam.com/",
=======
      "login": "Rolikasi",
      "name": "Edil",
      "avatar_url": "https://avatars3.githubusercontent.com/u/44370635?v=4",
      "profile": "https://github.com/Rolikasi",
>>>>>>> 17c61acb
      "contributions": [
        "code"
      ]
    }
  ],
  "contributorsPerLine": 7
}<|MERGE_RESOLUTION|>--- conflicted
+++ resolved
@@ -538,17 +538,19 @@
       ]
     },
     {
-<<<<<<< HEAD
+      "login": "Rolikasi",
+      "name": "Edil",
+      "avatar_url": "https://avatars3.githubusercontent.com/u/44370635?v=4",
+      "profile": "https://github.com/Rolikasi",
+      "contributions": [
+        "code"
+      ]
+    },
+    {
       "login": "Soundharyaam",
       "name": "Soundharya AM",
       "avatar_url": "https://avatars2.githubusercontent.com/u/24657693?v=4",
       "profile": "https://soundharyaam.com/",
-=======
-      "login": "Rolikasi",
-      "name": "Edil",
-      "avatar_url": "https://avatars3.githubusercontent.com/u/44370635?v=4",
-      "profile": "https://github.com/Rolikasi",
->>>>>>> 17c61acb
       "contributions": [
         "code"
       ]
