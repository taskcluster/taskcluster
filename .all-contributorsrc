--- conflicted
+++ resolved
@@ -538,7 +538,6 @@
       ]
     },
     {
-<<<<<<< HEAD
       "login": "vishakhanihore",
       "name": "vishakha",
       "avatar_url": "https://avatars1.githubusercontent.com/u/54327666?v=4",
@@ -546,7 +545,9 @@
       "contributions": [
         "code",
         "doc"
-=======
+      ]
+    },
+    {
       "login": "devnoorfatima",
       "name": "Noor Fatima",
       "avatar_url": "https://avatars0.githubusercontent.com/u/44938970?v=4",
@@ -598,7 +599,6 @@
       "profile": "https://soundharyaam.com/",
       "contributions": [
         "code"
->>>>>>> 15704488
       ]
     }
   ],
