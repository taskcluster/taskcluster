{
  "projectName": "taskcluster",
  "projectOwner": "taskcluster",
  "repoType": "github",
  "repoHost": "https://github.com",
  "files": [
    "README.md"
  ],
  "imageSize": 100,
  "commit": false,
  "types": {
    "staff": {
      "symbol": "🔧",
      "description": "Current Mozilla employee on Taskcluster team"
    },
    "former-staff": {
      "symbol": "👋",
      "description": "Former Mozilla employee on Taskcluster team"
    }
  },
  "contributors": [
    {
      "login": "lightsofapollo",
      "name": "James Lal",
      "avatar_url": "https://avatars3.githubusercontent.com/u/322957?v=4",
      "profile": "https://conduit.vc/",
      "contributions": [
        "code",
        "former-staff"
      ]
    },
    {
      "login": "selenamarie",
      "name": "Selena Deckelmann",
      "avatar_url": "https://avatars0.githubusercontent.com/u/54803?v=4",
      "profile": "https://github.com/selenamarie",
      "contributions": [
        "code",
        "former-staff"
      ]
    },
    {
      "login": "djmitche",
      "name": "Dustin J. Mitchell",
      "avatar_url": "https://avatars3.githubusercontent.com/u/28673?v=4",
      "profile": "http://code.v.igoro.us/",
      "contributions": [
        "code",
        "staff"
      ]
    },
    {
      "login": "walac",
      "name": "Wander Lairson Costa",
      "avatar_url": "https://avatars1.githubusercontent.com/u/611309?v=4",
      "profile": "https://walac.github.io",
      "contributions": [
        "code",
        "staff"
      ]
    },
    {
      "login": "gregarndt",
      "name": "Greg Arndt",
      "avatar_url": "https://avatars0.githubusercontent.com/u/2592630?v=4",
      "profile": "https://github.com/gregarndt",
      "contributions": [
        "code",
        "former-staff"
      ]
    },
    {
      "login": "petemoore",
      "name": "Pete Moore",
      "avatar_url": "https://avatars0.githubusercontent.com/u/190790?v=4",
      "profile": "http://petemoore.github.io/",
      "contributions": [
        "code",
        "staff"
      ]
    },
    {
      "login": "helfi92",
      "name": "Hassan Ali",
      "avatar_url": "https://avatars0.githubusercontent.com/u/3766511?v=4",
      "profile": "http://hassanali.me",
      "contributions": [
        "code",
        "staff"
      ]
    },
    {
      "login": "imbstack",
      "name": "Brian Stack",
      "avatar_url": "https://avatars2.githubusercontent.com/u/127521?v=4",
      "profile": "https://imbstack.com",
      "contributions": [
        "code",
        "staff"
      ]
    },
    {
      "login": "jhford",
      "name": "John Ford",
      "avatar_url": "https://avatars3.githubusercontent.com/u/607353?v=4",
      "profile": "https://blog.johnford.org",
      "contributions": [
        "code",
        "former-staff"
      ]
    },
    {
      "login": "eliperelman",
      "name": "Eli Perelman",
      "avatar_url": "https://avatars0.githubusercontent.com/u/285899?v=4",
      "profile": "http://eliperelman.com",
      "contributions": [
        "code",
        "former-staff"
      ]
    },
    {
      "login": "jonasfj",
      "name": "Jonas Finnemann Jensen",
      "avatar_url": "https://avatars2.githubusercontent.com/u/149732?v=4",
      "profile": "https://jonasfj.dk/",
      "contributions": [
        "code",
        "former-staff"
      ]
    },
    {
      "login": "owlishDeveloper",
      "name": "owlishDeveloper",
      "avatar_url": "https://avatars1.githubusercontent.com/u/18102552?v=4",
      "profile": "https://medium.com/@bugzeeeeee/",
      "contributions": [
        "code",
        "staff"
      ]
    },
    {
      "login": "milescrabill",
      "name": "Miles Crabill",
      "avatar_url": "https://avatars1.githubusercontent.com/u/4430892?v=4",
      "profile": "https://github.com/milescrabill",
      "contributions": [
        "code",
        "staff"
      ]
    },
    {
      "login": "ccooper",
      "name": "Chris Cooper",
      "avatar_url": "https://avatars0.githubusercontent.com/u/609786?v=4",
      "profile": "http://coopcoopbware.tumblr.com/",
      "contributions": [
        "code",
        "staff"
      ]
    },
    {
      "login": "grenade",
      "name": "Rob Thijssen",
      "avatar_url": "https://avatars3.githubusercontent.com/u/111819?v=4",
      "profile": "http://grenade.github.io",
      "contributions": [
        "code"
      ]
    },
    {
      "login": "reznord",
      "name": "Anup",
      "avatar_url": "https://avatars0.githubusercontent.com/u/3415488?v=4",
      "profile": "https://twitter.com/_reznord",
      "contributions": [
        "code"
      ]
    },
    {
      "login": "hammad13060",
      "name": "Hammad Akhtar",
      "avatar_url": "https://avatars2.githubusercontent.com/u/12844417?v=4",
      "profile": "https://hammad13060.github.io",
      "contributions": [
        "code"
      ]
    },
    {
      "login": "ckousik",
      "name": "Chinmay Kousik",
      "avatar_url": "https://avatars2.githubusercontent.com/u/12830755?v=4",
      "profile": "http://ckousik.github.io",
      "contributions": [
        "code"
      ]
    },
    {
      "login": "acmiyaguchi",
      "name": "Anthony Miyaguchi",
      "avatar_url": "https://avatars1.githubusercontent.com/u/3304040?v=4",
      "profile": "https://acmiyaguchi.me",
      "contributions": [
        "code"
      ]
    },
    {
      "login": "anarute",
      "name": "Ana Rute Mendes",
      "avatar_url": "https://avatars3.githubusercontent.com/u/333447?v=4",
      "profile": "http://anarute.com",
      "contributions": [
        "code"
      ]
    },
    {
      "login": "andreadelrio",
      "name": "Andrea Del Rio",
      "avatar_url": "https://avatars2.githubusercontent.com/u/4016496?v=4",
      "profile": "http://www.andreadelrio.me",
      "contributions": [
        "code"
      ]
    },
    {
      "login": "kristelteng",
      "name": "kristelteng",
      "avatar_url": "https://avatars2.githubusercontent.com/u/9313149?v=4",
      "profile": "https://www.kristelteng.com/",
      "contributions": [
        "code"
      ]
    },
    {
      "login": "elenasolomon",
      "name": "Elena Solomon",
      "avatar_url": "https://avatars2.githubusercontent.com/u/7040792?v=4",
      "profile": "https://github.com/elenasolomon",
      "contributions": [
        "code"
      ]
    },
    {
      "login": "t0xicCode",
      "name": "Xavier L.",
      "avatar_url": "https://avatars3.githubusercontent.com/u/1268885?v=4",
      "profile": "https://github.com/t0xicCode",
      "contributions": [
        "code"
      ]
    },
    {
      "login": "yannlandry",
      "name": "Yann Landry",
      "avatar_url": "https://avatars2.githubusercontent.com/u/5789748?v=4",
      "profile": "http://yannlandry.com",
      "contributions": [
        "code"
      ]
    },
    {
      "login": "AyubMohamed",
      "name": "Ayub",
      "avatar_url": "https://avatars2.githubusercontent.com/u/6386566?v=4",
      "profile": "https://github.com/AyubMohamed",
      "contributions": [
        "code"
      ]
    },
    {
      "login": "lteigrob",
      "name": "lteigrob",
      "avatar_url": "https://avatars0.githubusercontent.com/u/19479141?v=4",
      "profile": "https://github.com/lteigrob",
      "contributions": [
        "code"
      ]
    },
    {
      "login": "La0",
      "name": "Bastien Abadie",
      "avatar_url": "https://avatars3.githubusercontent.com/u/101004?v=4",
      "profile": "https://nextcairn.com",
      "contributions": [
        "code"
      ]
    },
    {
      "login": "TheNavigat",
      "name": "Amjad Mashaal",
      "avatar_url": "https://avatars3.githubusercontent.com/u/4323539?v=4",
      "profile": "https://amjad.io",
      "contributions": [
        "code"
      ]
    },
    {
      "login": "tomprince",
      "name": "Tom Prince",
      "avatar_url": "https://avatars3.githubusercontent.com/u/283816?v=4",
      "profile": "https://github.com/tomprince",
      "contributions": [
        "code"
      ]
    },
    {
      "login": "SamanthaYu",
      "name": "Samantha Yu",
      "avatar_url": "https://avatars2.githubusercontent.com/u/10355013?v=4",
      "profile": "https://github.com/SamanthaYu",
      "contributions": [
        "code"
      ]
    },
    {
      "login": "auni53",
      "name": "Auni Ahsan",
      "avatar_url": "https://avatars0.githubusercontent.com/u/9661111?v=4",
      "profile": "https://github.com/auni53",
      "contributions": [
        "code"
      ]
    },
    {
      "login": "alexandrasp",
      "name": "alex",
      "avatar_url": "https://avatars0.githubusercontent.com/u/6344218?v=4",
      "profile": "http://alexandrasp.github.io/",
      "contributions": [
        "code"
      ]
    },
    {
      "login": "alisha17",
      "name": "Alisha Aneja",
      "avatar_url": "https://avatars2.githubusercontent.com/u/13520250?v=4",
      "profile": "https://alisha17.github.io/",
      "contributions": [
        "code"
      ]
    },
    {
      "login": "prachi1210",
      "name": "Prachi Manchanda",
      "avatar_url": "https://avatars3.githubusercontent.com/u/14016564?v=4",
      "profile": "https://github.com/prachi1210",
      "contributions": [
        "code"
      ]
    },
    {
      "login": "srfraser",
      "name": "Simon Fraser",
      "avatar_url": "https://avatars1.githubusercontent.com/u/5933384?v=4",
      "profile": "https://github.com/srfraser",
      "contributions": [
        "code"
      ]
    },
    {
      "login": "ydidwania",
      "name": "Yashvardhan Didwania",
      "avatar_url": "https://avatars1.githubusercontent.com/u/22861049?v=4",
      "profile": "https://github.com/ydidwania",
      "contributions": [
        "code"
      ]
    },
    {
      "login": "cynthiapereira",
      "name": "Cynthia Pereira",
      "avatar_url": "https://avatars3.githubusercontent.com/u/1923666?v=4",
      "profile": "https://cynthiapereira.com",
      "contributions": [
        "code"
      ]
    },
    {
      "login": "hashi93",
      "name": "Hashini Galappaththi",
      "avatar_url": "https://avatars2.githubusercontent.com/u/12398942?v=4",
      "profile": "https://github.com/hashi93",
      "contributions": [
        "code"
      ]
    },
    {
      "login": "fiennyangeln",
      "name": "Fienny Angelina",
      "avatar_url": "https://avatars1.githubusercontent.com/u/24544912?v=4",
      "profile": "https://github.com/fiennyangeln",
      "contributions": [
        "code"
      ]
    },
    {
      "login": "kanikasaini",
      "name": "Kanika Saini",
      "avatar_url": "https://avatars2.githubusercontent.com/u/20171105?v=4",
      "profile": "https://github.com/kanikasaini",
      "contributions": [
        "code"
      ]
    },
    {
      "login": "Biboswan",
      "name": "Biboswan Roy",
      "avatar_url": "https://avatars2.githubusercontent.com/u/22202556?v=4",
      "profile": "https://github.com/Biboswan",
      "contributions": [
        "code"
      ]
    },
    {
      "login": "sudipt1999",
      "name": "sudipt dabral",
      "avatar_url": "https://avatars1.githubusercontent.com/u/38929617?v=4",
      "profile": "https://github.com/sudipt1999",
      "contributions": [
        "code"
      ]
    },
    {
      "login": "OjaswinM",
      "name": "Ojaswin",
      "avatar_url": "https://avatars1.githubusercontent.com/u/35898543?v=4",
      "profile": "https://www.linkedin.com/in/ojaswin-mujoo/",
      "contributions": [
        "code"
      ]
    },
    {
      "login": "mrrrgn",
      "name": "Матрешка",
      "avatar_url": "https://avatars0.githubusercontent.com/u/42988373?v=4",
      "profile": "https://github.com/mrrrgn",
      "contributions": [
        "code"
      ]
    },
    {
      "login": "iFlameing",
      "name": "Alok Kumar",
      "avatar_url": "https://avatars3.githubusercontent.com/u/33936987?v=4",
      "profile": "https://github.com/iFlameing",
      "contributions": [
        "code"
      ]
    },
    {
      "login": "arshadkazmi42",
      "name": "Arshad Kazmi",
      "avatar_url": "https://avatars3.githubusercontent.com/u/4654382?v=4",
      "profile": "https://arshadkazmi42.github.io/",
      "contributions": [
        "code"
      ]
    },
    {
      "login": "projectyang",
      "name": "Jason Yang",
      "avatar_url": "https://avatars3.githubusercontent.com/u/13473834?v=4",
      "profile": "https://github.com/projectyang",
      "contributions": [
        "code"
      ]
    },
    {
      "login": "shubhamgupta2956",
      "name": "Shubham Gupta",
      "avatar_url": "https://avatars1.githubusercontent.com/u/43504292?v=4",
      "profile": "https://github.com/shubhamgupta2956",
      "contributions": [
        "code"
      ]
    },
    {
      "login": "arku",
      "name": "Arun Kumar Mohan",
      "avatar_url": "https://avatars2.githubusercontent.com/u/7039523?v=4",
      "profile": "https://github.com/arku",
      "contributions": [
        "code"
      ]
    },
    {
      "login": "sciurus",
      "name": "Brian Pitts",
      "avatar_url": "https://avatars3.githubusercontent.com/u/677595?v=4",
      "profile": "https://www.polibyte.com",
      "contributions": [
        "code"
      ]
    },
    {
      "login": "edunham",
      "name": "E. Dunham",
      "avatar_url": "https://avatars2.githubusercontent.com/u/812892?v=4",
      "profile": "http://edunham.net/",
      "contributions": [
        "code"
      ]
    },
    {
      "login": "Shubhamchinda",
      "name": "Shubham Chinda",
      "avatar_url": "https://avatars2.githubusercontent.com/u/21038543?v=4",
      "profile": "https://www.linkedin.com/in/shubham-chinda-a0754713b/",
      "contributions": [
        "code"
      ]
    },
    {
      "login": "patrickkang",
      "name": "Patrick Kang",
      "avatar_url": "https://avatars1.githubusercontent.com/u/1489148?v=4",
      "profile": "https://github.com/patrickkang",
      "contributions": [
        "code"
      ]
    },
    {
      "login": "rbrishabh",
      "name": "Rishabh Budhiraja ",
      "avatar_url": "https://avatars3.githubusercontent.com/u/22501334?v=4",
      "profile": "https://github.com/rbrishabh",
      "contributions": [
        "code"
      ]
    },
    {
      "login": "ededals",
      "name": "ededals",
      "avatar_url": "https://avatars3.githubusercontent.com/u/43218607?v=4",
      "profile": "https://github.com/ededals",
      "contributions": [
        "code"
      ]
    },
    {
<<<<<<< HEAD
      "login": "mkneumann777",
      "name": "Michael",
      "avatar_url": "https://avatars1.githubusercontent.com/u/52546347?v=4",
      "profile": "http://mkneumann777.github.io/personal-portfolio",
=======
      "login": "marianazangrossi",
      "name": "Mariana Zangrossi",
      "avatar_url": "https://avatars1.githubusercontent.com/u/34922478?v=4",
      "profile": "https://github.com/marianazangrossi",
      "contributions": [
        "code"
      ]
    },
    {
      "login": "ANURADHAJHA99",
      "name": "ANURADHAJHA99",
      "avatar_url": "https://avatars2.githubusercontent.com/u/34815869?v=4",
      "profile": "https://github.com/ANURADHAJHA99",
      "contributions": [
        "code"
      ]
    },
    {
      "login": "Rolikasi",
      "name": "Edil",
      "avatar_url": "https://avatars3.githubusercontent.com/u/44370635?v=4",
      "profile": "https://github.com/Rolikasi",
      "contributions": [
        "code"
      ]
    },
    {
      "login": "Soundharyaam",
      "name": "Soundharya AM",
      "avatar_url": "https://avatars2.githubusercontent.com/u/24657693?v=4",
      "profile": "https://soundharyaam.com/",
>>>>>>> a9fb76c2
      "contributions": [
        "code"
      ]
    }
  ],
  "contributorsPerLine": 7
}<|MERGE_RESOLUTION|>--- conflicted
+++ resolved
@@ -538,12 +538,15 @@
       ]
     },
     {
-<<<<<<< HEAD
       "login": "mkneumann777",
       "name": "Michael",
       "avatar_url": "https://avatars1.githubusercontent.com/u/52546347?v=4",
       "profile": "http://mkneumann777.github.io/personal-portfolio",
-=======
+      "contributions": [
+        "code"
+      ]
+    },
+    {
       "login": "marianazangrossi",
       "name": "Mariana Zangrossi",
       "avatar_url": "https://avatars1.githubusercontent.com/u/34922478?v=4",
@@ -575,7 +578,6 @@
       "name": "Soundharya AM",
       "avatar_url": "https://avatars2.githubusercontent.com/u/24657693?v=4",
       "profile": "https://soundharyaam.com/",
->>>>>>> a9fb76c2
       "contributions": [
         "code"
       ]
