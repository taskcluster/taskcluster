--- conflicted
+++ resolved
@@ -611,12 +611,15 @@
       ]
     },
     {
-<<<<<<< HEAD
       "login": "susanreenesaa",
       "name": "reenesa",
       "avatar_url": "https://avatars3.githubusercontent.com/u/49034794?v=4",
       "profile": "https://github.com/susanreenesaa",
-=======
+      "contributions": [
+        "code"
+      ]
+    },
+    {
       "login": "kellim",
       "name": "Kelli Blalock",
       "avatar_url": "https://avatars0.githubusercontent.com/u/2024584?v=4",
@@ -702,7 +705,6 @@
       "name": "Soundharya AM",
       "avatar_url": "https://avatars2.githubusercontent.com/u/24657693?v=4",
       "profile": "https://soundharyaam.com/",
->>>>>>> 751b7c82
       "contributions": [
         "code"
       ]
