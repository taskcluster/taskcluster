--- conflicted
+++ resolved
@@ -611,7 +611,6 @@
       ]
     },
     {
-<<<<<<< HEAD
       "login": "olympiawoj",
       "name": "Olympia",
       "avatar_url": "https://avatars0.githubusercontent.com/u/41010759?v=4",
@@ -620,7 +619,8 @@
         "code",
         "doc"
       ]
-=======
+    },
+    {
       "login": "THEozmic",
       "name": "Michael Ozoemena",
       "avatar_url": "https://avatars0.githubusercontent.com/u/15184445?v=4",
@@ -754,7 +754,6 @@
       "contributions": [
         "code"
       ]
->>>>>>> f33ed594
     }
   ],
   "contributorsPerLine": 7
