{
  "projectName": "taskcluster",
  "projectOwner": "taskcluster",
  "repoType": "github",
  "repoHost": "https://github.com",
  "files": [
    "README.md"
  ],
  "imageSize": 100,
  "commit": false,
  "types": {
    "staff": {
      "symbol": "🔧",
      "description": "Current Mozilla employee on Taskcluster team"
    },
    "former-staff": {
      "symbol": "👋",
      "description": "Former Mozilla employee on Taskcluster team"
    }
  },
  "contributors": [
    {
      "login": "lightsofapollo",
      "name": "James Lal",
      "avatar_url": "https://avatars3.githubusercontent.com/u/322957?v=4",
      "profile": "https://conduit.vc/",
      "contributions": [
        "code",
        "former-staff"
      ]
    },
    {
      "login": "selenamarie",
      "name": "Selena Deckelmann",
      "avatar_url": "https://avatars0.githubusercontent.com/u/54803?v=4",
      "profile": "https://github.com/selenamarie",
      "contributions": [
        "code",
        "former-staff"
      ]
    },
    {
      "login": "djmitche",
      "name": "Dustin J. Mitchell",
      "avatar_url": "https://avatars3.githubusercontent.com/u/28673?v=4",
      "profile": "http://code.v.igoro.us/",
      "contributions": [
        "code",
        "staff"
      ]
    },
    {
      "login": "walac",
      "name": "Wander Lairson Costa",
      "avatar_url": "https://avatars1.githubusercontent.com/u/611309?v=4",
      "profile": "https://walac.github.io",
      "contributions": [
        "code",
        "staff"
      ]
    },
    {
      "login": "gregarndt",
      "name": "Greg Arndt",
      "avatar_url": "https://avatars0.githubusercontent.com/u/2592630?v=4",
      "profile": "https://github.com/gregarndt",
      "contributions": [
        "code",
        "former-staff"
      ]
    },
    {
      "login": "petemoore",
      "name": "Pete Moore",
      "avatar_url": "https://avatars0.githubusercontent.com/u/190790?v=4",
      "profile": "http://petemoore.github.io/",
      "contributions": [
        "code",
        "staff"
      ]
    },
    {
      "login": "helfi92",
      "name": "Hassan Ali",
      "avatar_url": "https://avatars0.githubusercontent.com/u/3766511?v=4",
      "profile": "http://hassanali.me",
      "contributions": [
        "code",
        "staff"
      ]
    },
    {
      "login": "imbstack",
      "name": "Brian Stack",
      "avatar_url": "https://avatars2.githubusercontent.com/u/127521?v=4",
      "profile": "https://imbstack.com",
      "contributions": [
        "code",
        "staff"
      ]
    },
    {
      "login": "jhford",
      "name": "John Ford",
      "avatar_url": "https://avatars3.githubusercontent.com/u/607353?v=4",
      "profile": "https://blog.johnford.org",
      "contributions": [
        "code",
        "former-staff"
      ]
    },
    {
      "login": "eliperelman",
      "name": "Eli Perelman",
      "avatar_url": "https://avatars0.githubusercontent.com/u/285899?v=4",
      "profile": "http://eliperelman.com",
      "contributions": [
        "code",
        "former-staff"
      ]
    },
    {
      "login": "jonasfj",
      "name": "Jonas Finnemann Jensen",
      "avatar_url": "https://avatars2.githubusercontent.com/u/149732?v=4",
      "profile": "https://jonasfj.dk/",
      "contributions": [
        "code",
        "former-staff"
      ]
    },
    {
      "login": "owlishDeveloper",
      "name": "owlishDeveloper",
      "avatar_url": "https://avatars1.githubusercontent.com/u/18102552?v=4",
      "profile": "https://medium.com/@bugzeeeeee/",
      "contributions": [
        "code",
        "staff"
      ]
    },
    {
      "login": "milescrabill",
      "name": "Miles Crabill",
      "avatar_url": "https://avatars1.githubusercontent.com/u/4430892?v=4",
      "profile": "https://github.com/milescrabill",
      "contributions": [
        "code",
        "staff"
      ]
    },
    {
      "login": "ccooper",
      "name": "Chris Cooper",
      "avatar_url": "https://avatars0.githubusercontent.com/u/609786?v=4",
      "profile": "http://coopcoopbware.tumblr.com/",
      "contributions": [
        "code",
        "staff"
      ]
    },
    {
      "login": "grenade",
      "name": "Rob Thijssen",
      "avatar_url": "https://avatars3.githubusercontent.com/u/111819?v=4",
      "profile": "http://grenade.github.io",
      "contributions": [
        "code"
      ]
    },
    {
      "login": "reznord",
      "name": "Anup",
      "avatar_url": "https://avatars0.githubusercontent.com/u/3415488?v=4",
      "profile": "https://twitter.com/_reznord",
      "contributions": [
        "code"
      ]
    },
    {
      "login": "hammad13060",
      "name": "Hammad Akhtar",
      "avatar_url": "https://avatars2.githubusercontent.com/u/12844417?v=4",
      "profile": "https://hammad13060.github.io",
      "contributions": [
        "code"
      ]
    },
    {
      "login": "ckousik",
      "name": "Chinmay Kousik",
      "avatar_url": "https://avatars2.githubusercontent.com/u/12830755?v=4",
      "profile": "http://ckousik.github.io",
      "contributions": [
        "code"
      ]
    },
    {
      "login": "acmiyaguchi",
      "name": "Anthony Miyaguchi",
      "avatar_url": "https://avatars1.githubusercontent.com/u/3304040?v=4",
      "profile": "https://acmiyaguchi.me",
      "contributions": [
        "code"
      ]
    },
    {
      "login": "anarute",
      "name": "Ana Rute Mendes",
      "avatar_url": "https://avatars3.githubusercontent.com/u/333447?v=4",
      "profile": "http://anarute.com",
      "contributions": [
        "code"
      ]
    },
    {
      "login": "andreadelrio",
      "name": "Andrea Del Rio",
      "avatar_url": "https://avatars2.githubusercontent.com/u/4016496?v=4",
      "profile": "http://www.andreadelrio.me",
      "contributions": [
        "code"
      ]
    },
    {
      "login": "kristelteng",
      "name": "kristelteng",
      "avatar_url": "https://avatars2.githubusercontent.com/u/9313149?v=4",
      "profile": "https://www.kristelteng.com/",
      "contributions": [
        "code"
      ]
    },
    {
      "login": "elenasolomon",
      "name": "Elena Solomon",
      "avatar_url": "https://avatars2.githubusercontent.com/u/7040792?v=4",
      "profile": "https://github.com/elenasolomon",
      "contributions": [
        "code"
      ]
    },
    {
      "login": "t0xicCode",
      "name": "Xavier L.",
      "avatar_url": "https://avatars3.githubusercontent.com/u/1268885?v=4",
      "profile": "https://github.com/t0xicCode",
      "contributions": [
        "code"
      ]
    },
    {
      "login": "yannlandry",
      "name": "Yann Landry",
      "avatar_url": "https://avatars2.githubusercontent.com/u/5789748?v=4",
      "profile": "http://yannlandry.com",
      "contributions": [
        "code"
      ]
    },
    {
      "login": "AyubMohamed",
      "name": "Ayub",
      "avatar_url": "https://avatars2.githubusercontent.com/u/6386566?v=4",
      "profile": "https://github.com/AyubMohamed",
      "contributions": [
        "code"
      ]
    },
    {
      "login": "lteigrob",
      "name": "lteigrob",
      "avatar_url": "https://avatars0.githubusercontent.com/u/19479141?v=4",
      "profile": "https://github.com/lteigrob",
      "contributions": [
        "code"
      ]
    },
    {
      "login": "La0",
      "name": "Bastien Abadie",
      "avatar_url": "https://avatars3.githubusercontent.com/u/101004?v=4",
      "profile": "https://nextcairn.com",
      "contributions": [
        "code"
      ]
    },
    {
      "login": "TheNavigat",
      "name": "Amjad Mashaal",
      "avatar_url": "https://avatars3.githubusercontent.com/u/4323539?v=4",
      "profile": "https://amjad.io",
      "contributions": [
        "code"
      ]
    },
    {
      "login": "tomprince",
      "name": "Tom Prince",
      "avatar_url": "https://avatars3.githubusercontent.com/u/283816?v=4",
      "profile": "https://github.com/tomprince",
      "contributions": [
        "code"
      ]
    },
    {
      "login": "SamanthaYu",
      "name": "Samantha Yu",
      "avatar_url": "https://avatars2.githubusercontent.com/u/10355013?v=4",
      "profile": "https://github.com/SamanthaYu",
      "contributions": [
        "code"
      ]
    },
    {
      "login": "auni53",
      "name": "Auni Ahsan",
      "avatar_url": "https://avatars0.githubusercontent.com/u/9661111?v=4",
      "profile": "https://github.com/auni53",
      "contributions": [
        "code"
      ]
    },
    {
      "login": "alexandrasp",
      "name": "alex",
      "avatar_url": "https://avatars0.githubusercontent.com/u/6344218?v=4",
      "profile": "http://alexandrasp.github.io/",
      "contributions": [
        "code"
      ]
    },
    {
      "login": "alisha17",
      "name": "Alisha Aneja",
      "avatar_url": "https://avatars2.githubusercontent.com/u/13520250?v=4",
      "profile": "https://alisha17.github.io/",
      "contributions": [
        "code"
      ]
    },
    {
      "login": "prachi1210",
      "name": "Prachi Manchanda",
      "avatar_url": "https://avatars3.githubusercontent.com/u/14016564?v=4",
      "profile": "https://github.com/prachi1210",
      "contributions": [
        "code"
      ]
    },
    {
      "login": "srfraser",
      "name": "Simon Fraser",
      "avatar_url": "https://avatars1.githubusercontent.com/u/5933384?v=4",
      "profile": "https://github.com/srfraser",
      "contributions": [
        "code"
      ]
    },
    {
      "login": "ydidwania",
      "name": "Yashvardhan Didwania",
      "avatar_url": "https://avatars1.githubusercontent.com/u/22861049?v=4",
      "profile": "https://github.com/ydidwania",
      "contributions": [
        "code"
      ]
    },
    {
      "login": "cynthiapereira",
      "name": "Cynthia Pereira",
      "avatar_url": "https://avatars3.githubusercontent.com/u/1923666?v=4",
      "profile": "https://cynthiapereira.com",
      "contributions": [
        "code"
      ]
    },
    {
      "login": "hashi93",
      "name": "Hashini Galappaththi",
      "avatar_url": "https://avatars2.githubusercontent.com/u/12398942?v=4",
      "profile": "https://github.com/hashi93",
      "contributions": [
        "code"
      ]
    },
    {
      "login": "fiennyangeln",
      "name": "Fienny Angelina",
      "avatar_url": "https://avatars1.githubusercontent.com/u/24544912?v=4",
      "profile": "https://github.com/fiennyangeln",
      "contributions": [
        "code"
      ]
    },
    {
      "login": "kanikasaini",
      "name": "Kanika Saini",
      "avatar_url": "https://avatars2.githubusercontent.com/u/20171105?v=4",
      "profile": "https://github.com/kanikasaini",
      "contributions": [
        "code"
      ]
    },
    {
      "login": "Biboswan",
      "name": "Biboswan Roy",
      "avatar_url": "https://avatars2.githubusercontent.com/u/22202556?v=4",
      "profile": "https://github.com/Biboswan",
      "contributions": [
        "code"
      ]
    },
    {
      "login": "sudipt1999",
      "name": "sudipt dabral",
      "avatar_url": "https://avatars1.githubusercontent.com/u/38929617?v=4",
      "profile": "https://github.com/sudipt1999",
      "contributions": [
        "code"
      ]
    },
    {
      "login": "OjaswinM",
      "name": "Ojaswin",
      "avatar_url": "https://avatars1.githubusercontent.com/u/35898543?v=4",
      "profile": "https://www.linkedin.com/in/ojaswin-mujoo/",
      "contributions": [
        "code"
      ]
    },
    {
      "login": "mrrrgn",
      "name": "Матрешка",
      "avatar_url": "https://avatars0.githubusercontent.com/u/42988373?v=4",
      "profile": "https://github.com/mrrrgn",
      "contributions": [
        "code"
      ]
    },
    {
      "login": "iFlameing",
      "name": "Alok Kumar",
      "avatar_url": "https://avatars3.githubusercontent.com/u/33936987?v=4",
      "profile": "https://github.com/iFlameing",
      "contributions": [
        "code"
      ]
    },
    {
      "login": "arshadkazmi42",
      "name": "Arshad Kazmi",
      "avatar_url": "https://avatars3.githubusercontent.com/u/4654382?v=4",
      "profile": "https://arshadkazmi42.github.io/",
      "contributions": [
        "code"
      ]
    },
    {
      "login": "projectyang",
      "name": "Jason Yang",
      "avatar_url": "https://avatars3.githubusercontent.com/u/13473834?v=4",
      "profile": "https://github.com/projectyang",
      "contributions": [
        "code"
      ]
    },
    {
      "login": "shubhamgupta2956",
      "name": "Shubham Gupta",
      "avatar_url": "https://avatars1.githubusercontent.com/u/43504292?v=4",
      "profile": "https://github.com/shubhamgupta2956",
      "contributions": [
        "code"
      ]
    },
    {
      "login": "arku",
      "name": "Arun Kumar Mohan",
      "avatar_url": "https://avatars2.githubusercontent.com/u/7039523?v=4",
      "profile": "https://github.com/arku",
      "contributions": [
        "code"
      ]
    },
    {
      "login": "sciurus",
      "name": "Brian Pitts",
      "avatar_url": "https://avatars3.githubusercontent.com/u/677595?v=4",
      "profile": "https://www.polibyte.com",
      "contributions": [
        "code"
      ]
    },
    {
      "login": "edunham",
      "name": "E. Dunham",
      "avatar_url": "https://avatars2.githubusercontent.com/u/812892?v=4",
      "profile": "http://edunham.net/",
      "contributions": [
        "code"
      ]
    },
    {
      "login": "Shubhamchinda",
      "name": "Shubham Chinda",
      "avatar_url": "https://avatars2.githubusercontent.com/u/21038543?v=4",
      "profile": "https://www.linkedin.com/in/shubham-chinda-a0754713b/",
      "contributions": [
        "code"
      ]
    },
    {
      "login": "patrickkang",
      "name": "Patrick Kang",
      "avatar_url": "https://avatars1.githubusercontent.com/u/1489148?v=4",
      "profile": "https://github.com/patrickkang",
      "contributions": [
        "code"
      ]
    },
    {
      "login": "rbrishabh",
      "name": "Rishabh Budhiraja ",
      "avatar_url": "https://avatars3.githubusercontent.com/u/22501334?v=4",
      "profile": "https://github.com/rbrishabh",
      "contributions": [
        "code"
      ]
    },
    {
      "login": "ededals",
      "name": "ededals",
      "avatar_url": "https://avatars3.githubusercontent.com/u/43218607?v=4",
      "profile": "https://github.com/ededals",
      "contributions": [
        "code"
      ]
    },
    {
      "login": "katherine95",
      "name": "Catherine Chepkurui",
      "avatar_url": "https://avatars1.githubusercontent.com/u/17095461?v=4",
      "profile": "https://github.com/katherine95",
      "contributions": [
        "code"
      ]
    },
    {
      "login": "Jo-IE",
      "name": "Jo",
      "avatar_url": "https://avatars3.githubusercontent.com/u/51405444?v=4",
      "profile": "https://github.com/Jo-IE",
      "contributions": [
        "code"
      ]
    },
    {
      "login": "vishakhanihore",
      "name": "vishakha",
      "avatar_url": "https://avatars1.githubusercontent.com/u/54327666?v=4",
      "profile": "https://github.com/vishakhanihore",
      "contributions": [
        "code",
        "doc"
      ]
    },
    {
      "login": "devnoorfatima",
      "name": "Noor Fatima",
      "avatar_url": "https://avatars0.githubusercontent.com/u/44938970?v=4",
      "profile": "https://devnoorfatima.github.io/",
      "contributions": [
        "code"
      ]
    },
    {
      "login": "mkneumann777",
      "name": "Michael",
      "avatar_url": "https://avatars1.githubusercontent.com/u/52546347?v=4",
      "profile": "http://mkneumann777.github.io/personal-portfolio",
      "contributions": [
        "code"
      ]
    },
    {
      "login": "marianazangrossi",
      "name": "Mariana Zangrossi",
      "avatar_url": "https://avatars1.githubusercontent.com/u/34922478?v=4",
      "profile": "https://github.com/marianazangrossi",
      "contributions": [
        "code"
      ]
    },
    {
      "login": "ANURADHAJHA99",
      "name": "ANURADHAJHA99",
      "avatar_url": "https://avatars2.githubusercontent.com/u/34815869?v=4",
      "profile": "https://github.com/ANURADHAJHA99",
      "contributions": [
        "code"
      ]
    },
    {
      "login": "Rolikasi",
      "name": "Edil",
      "avatar_url": "https://avatars3.githubusercontent.com/u/44370635?v=4",
      "profile": "https://github.com/Rolikasi",
      "contributions": [
        "code"
      ]
    },
    {
<<<<<<< HEAD
      "login": "clrmachado",
      "name": "Carolina Machado",
      "avatar_url": "https://avatars0.githubusercontent.com/u/25582189?v=4",
      "profile": "https://github.com/clrmachado",
=======
      "login": "susanreenesaa",
      "name": "reenesa",
      "avatar_url": "https://avatars3.githubusercontent.com/u/49034794?v=4",
      "profile": "https://github.com/susanreenesaa",
      "contributions": [
        "code"
      ]
    },
    {
      "login": "kellim",
      "name": "Kelli Blalock",
      "avatar_url": "https://avatars0.githubusercontent.com/u/2024584?v=4",
      "profile": "https://www.kelliblalock.com",
      "contributions": [
        "code"
      ]
    },
    {
      "login": "naimiii",
      "name": "naima shaikh",
      "avatar_url": "https://avatars1.githubusercontent.com/u/28563415?v=4",
      "profile": "https://github.com/naimiii",
      "contributions": [
        "code"
      ]
    },
    {
      "login": "JiwoonKim",
      "name": "Jiwoon Kim",
      "avatar_url": "https://avatars2.githubusercontent.com/u/29671309?v=4",
      "profile": "https://github.com/JiwoonKim",
      "contributions": [
        "code"
      ]
    },
    {
      "login": "sccofield",
      "name": "Michael Umanah",
      "avatar_url": "https://avatars0.githubusercontent.com/u/12601490?v=4",
      "profile": "https://github.com/sccofield",
      "contributions": [
        "code"
      ]
    },
    {
      "login": "FahdJamy",
      "name": "Fahd Jamal A.",
      "avatar_url": "https://avatars1.githubusercontent.com/u/27225249?v=4",
      "profile": "https://github.com/FahdJamy",
      "contributions": [
        "doc"
      ]
    },
    {
      "login": "shilpiverma509",
      "name": "shilpi verma",
      "avatar_url": "https://avatars2.githubusercontent.com/u/19169876?v=4",
      "profile": "https://github.com/shilpiverma509",
      "contributions": [
        "code"
      ]
    },
    {
      "login": "somchi",
      "name": "somchi",
      "avatar_url": "https://avatars0.githubusercontent.com/u/28669926?v=4",
      "profile": "https://github.com/somchi",
      "contributions": [
        "code"
      ]
    },
    {
      "login": "Henikilan",
      "name": "Anastasia",
      "avatar_url": "https://avatars2.githubusercontent.com/u/52250201?v=4",
      "profile": "https://github.com/Henikilan",
      "contributions": [
        "code"
      ]
    },
    {
      "login": "bini11",
      "name": "Lubna",
      "avatar_url": "https://avatars0.githubusercontent.com/u/34271745?v=4",
      "profile": "https://github.com/bini11",
      "contributions": [
        "code"
      ]
    },
    {
      "login": "Soundharyaam",
      "name": "Soundharya AM",
      "avatar_url": "https://avatars2.githubusercontent.com/u/24657693?v=4",
      "profile": "https://soundharyaam.com/",
>>>>>>> 117e50b6
      "contributions": [
        "code"
      ]
    }
  ],
  "contributorsPerLine": 7
}<|MERGE_RESOLUTION|>--- conflicted
+++ resolved
@@ -611,12 +611,15 @@
       ]
     },
     {
-<<<<<<< HEAD
       "login": "clrmachado",
       "name": "Carolina Machado",
       "avatar_url": "https://avatars0.githubusercontent.com/u/25582189?v=4",
       "profile": "https://github.com/clrmachado",
-=======
+      "contributions": [
+        "code"
+      ]
+    },
+    {
       "login": "susanreenesaa",
       "name": "reenesa",
       "avatar_url": "https://avatars3.githubusercontent.com/u/49034794?v=4",
@@ -711,7 +714,6 @@
       "name": "Soundharya AM",
       "avatar_url": "https://avatars2.githubusercontent.com/u/24657693?v=4",
       "profile": "https://soundharyaam.com/",
->>>>>>> 117e50b6
       "contributions": [
         "code"
       ]
