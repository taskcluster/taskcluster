--- conflicted
+++ resolved
@@ -611,12 +611,15 @@
       ]
     },
     {
-<<<<<<< HEAD
       "login": "somchi",
       "name": "somchi",
       "avatar_url": "https://avatars0.githubusercontent.com/u/28669926?v=4",
       "profile": "https://github.com/somchi",
-=======
+      "contributions": [
+        "code"
+      ]
+    },
+    {
       "login": "Henikilan",
       "name": "Anastasia",
       "avatar_url": "https://avatars2.githubusercontent.com/u/52250201?v=4",
@@ -639,7 +642,6 @@
       "name": "Soundharya AM",
       "avatar_url": "https://avatars2.githubusercontent.com/u/24657693?v=4",
       "profile": "https://soundharyaam.com/",
->>>>>>> 354b593e
       "contributions": [
         "code"
       ]
