--- conflicted
+++ resolved
@@ -538,12 +538,15 @@
       ]
     },
     {
-<<<<<<< HEAD
       "login": "marianazangrossi",
       "name": "Mariana Zangrossi",
       "avatar_url": "https://avatars1.githubusercontent.com/u/34922478?v=4",
       "profile": "https://github.com/marianazangrossi",
-=======
+      "contributions": [
+        "code"
+      ]
+    },
+    {
       "login": "ANURADHAJHA99",
       "name": "ANURADHAJHA99",
       "avatar_url": "https://avatars2.githubusercontent.com/u/34815869?v=4",
@@ -551,7 +554,8 @@
       "contributions": [
         "code"
       ]
-    }
+    },
+    {
       "login": "Rolikasi",
       "name": "Edil",
       "avatar_url": "https://avatars3.githubusercontent.com/u/44370635?v=4",
@@ -565,7 +569,6 @@
       "name": "Soundharya AM",
       "avatar_url": "https://avatars2.githubusercontent.com/u/24657693?v=4",
       "profile": "https://soundharyaam.com/",
->>>>>>> 20abd0ff
       "contributions": [
         "code"
       ]
