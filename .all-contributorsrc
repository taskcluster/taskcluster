{
  "projectName": "taskcluster",
  "projectOwner": "taskcluster",
  "repoType": "github",
  "repoHost": "https://github.com",
  "files": [
    "README.md"
  ],
  "imageSize": 100,
  "commit": false,
  "types": {
    "staff": {
      "symbol": "🔧",
      "description": "Current Mozilla employee on Taskcluster team"
    },
    "former-staff": {
      "symbol": "👋",
      "description": "Former Mozilla employee on Taskcluster team"
    }
  },
  "contributors": [
    {
      "login": "lightsofapollo",
      "name": "James Lal",
      "avatar_url": "https://avatars3.githubusercontent.com/u/322957?v=4",
      "profile": "https://conduit.vc/",
      "contributions": [
        "code",
        "former-staff"
      ]
    },
    {
      "login": "selenamarie",
      "name": "Selena Deckelmann",
      "avatar_url": "https://avatars0.githubusercontent.com/u/54803?v=4",
      "profile": "https://github.com/selenamarie",
      "contributions": [
        "code",
        "former-staff"
      ]
    },
    {
      "login": "djmitche",
      "name": "Dustin J. Mitchell",
      "avatar_url": "https://avatars3.githubusercontent.com/u/28673?v=4",
      "profile": "http://code.v.igoro.us/",
      "contributions": [
        "code",
        "staff"
      ]
    },
    {
      "login": "walac",
      "name": "Wander Lairson Costa",
      "avatar_url": "https://avatars1.githubusercontent.com/u/611309?v=4",
      "profile": "https://walac.github.io",
      "contributions": [
        "code",
        "staff"
      ]
    },
    {
      "login": "gregarndt",
      "name": "Greg Arndt",
      "avatar_url": "https://avatars0.githubusercontent.com/u/2592630?v=4",
      "profile": "https://github.com/gregarndt",
      "contributions": [
        "code",
        "former-staff"
      ]
    },
    {
      "login": "petemoore",
      "name": "Pete Moore",
      "avatar_url": "https://avatars0.githubusercontent.com/u/190790?v=4",
      "profile": "http://petemoore.github.io/",
      "contributions": [
        "code",
        "staff"
      ]
    },
    {
      "login": "helfi92",
      "name": "Hassan Ali",
      "avatar_url": "https://avatars0.githubusercontent.com/u/3766511?v=4",
      "profile": "http://hassanali.me",
      "contributions": [
        "code",
        "staff"
      ]
    },
    {
      "login": "imbstack",
      "name": "Brian Stack",
      "avatar_url": "https://avatars2.githubusercontent.com/u/127521?v=4",
      "profile": "https://imbstack.com",
      "contributions": [
        "code",
        "staff"
      ]
    },
    {
      "login": "jhford",
      "name": "John Ford",
      "avatar_url": "https://avatars3.githubusercontent.com/u/607353?v=4",
      "profile": "https://blog.johnford.org",
      "contributions": [
        "code",
        "former-staff"
      ]
    },
    {
      "login": "eliperelman",
      "name": "Eli Perelman",
      "avatar_url": "https://avatars0.githubusercontent.com/u/285899?v=4",
      "profile": "http://eliperelman.com",
      "contributions": [
        "code",
        "former-staff"
      ]
    },
    {
      "login": "jonasfj",
      "name": "Jonas Finnemann Jensen",
      "avatar_url": "https://avatars2.githubusercontent.com/u/149732?v=4",
      "profile": "https://jonasfj.dk/",
      "contributions": [
        "code",
        "former-staff"
      ]
    },
    {
      "login": "owlishDeveloper",
      "name": "owlishDeveloper",
      "avatar_url": "https://avatars1.githubusercontent.com/u/18102552?v=4",
      "profile": "https://medium.com/@bugzeeeeee/",
      "contributions": [
        "code",
        "staff"
      ]
    },
    {
      "login": "milescrabill",
      "name": "Miles Crabill",
      "avatar_url": "https://avatars1.githubusercontent.com/u/4430892?v=4",
      "profile": "https://github.com/milescrabill",
      "contributions": [
        "code",
        "staff"
      ]
    },
    {
      "login": "ccooper",
      "name": "Chris Cooper",
      "avatar_url": "https://avatars0.githubusercontent.com/u/609786?v=4",
      "profile": "http://coopcoopbware.tumblr.com/",
      "contributions": [
        "code",
        "staff"
      ]
    },
    {
      "login": "grenade",
      "name": "Rob Thijssen",
      "avatar_url": "https://avatars3.githubusercontent.com/u/111819?v=4",
      "profile": "http://grenade.github.io",
      "contributions": [
        "code"
      ]
    },
    {
      "login": "reznord",
      "name": "Anup",
      "avatar_url": "https://avatars0.githubusercontent.com/u/3415488?v=4",
      "profile": "https://twitter.com/_reznord",
      "contributions": [
        "code"
      ]
    },
    {
      "login": "hammad13060",
      "name": "Hammad Akhtar",
      "avatar_url": "https://avatars2.githubusercontent.com/u/12844417?v=4",
      "profile": "https://hammad13060.github.io",
      "contributions": [
        "code"
      ]
    },
    {
      "login": "ckousik",
      "name": "Chinmay Kousik",
      "avatar_url": "https://avatars2.githubusercontent.com/u/12830755?v=4",
      "profile": "http://ckousik.github.io",
      "contributions": [
        "code"
      ]
    },
    {
      "login": "acmiyaguchi",
      "name": "Anthony Miyaguchi",
      "avatar_url": "https://avatars1.githubusercontent.com/u/3304040?v=4",
      "profile": "https://acmiyaguchi.me",
      "contributions": [
        "code"
      ]
    },
    {
      "login": "anarute",
      "name": "Ana Rute Mendes",
      "avatar_url": "https://avatars3.githubusercontent.com/u/333447?v=4",
      "profile": "http://anarute.com",
      "contributions": [
        "code"
      ]
    },
    {
      "login": "andreadelrio",
      "name": "Andrea Del Rio",
      "avatar_url": "https://avatars2.githubusercontent.com/u/4016496?v=4",
      "profile": "http://www.andreadelrio.me",
      "contributions": [
        "code"
      ]
    },
    {
      "login": "kristelteng",
      "name": "kristelteng",
      "avatar_url": "https://avatars2.githubusercontent.com/u/9313149?v=4",
      "profile": "https://www.kristelteng.com/",
      "contributions": [
        "code"
      ]
    },
    {
      "login": "elenasolomon",
      "name": "Elena Solomon",
      "avatar_url": "https://avatars2.githubusercontent.com/u/7040792?v=4",
      "profile": "https://github.com/elenasolomon",
      "contributions": [
        "code"
      ]
    },
    {
      "login": "t0xicCode",
      "name": "Xavier L.",
      "avatar_url": "https://avatars3.githubusercontent.com/u/1268885?v=4",
      "profile": "https://github.com/t0xicCode",
      "contributions": [
        "code"
      ]
    },
    {
      "login": "yannlandry",
      "name": "Yann Landry",
      "avatar_url": "https://avatars2.githubusercontent.com/u/5789748?v=4",
      "profile": "http://yannlandry.com",
      "contributions": [
        "code"
      ]
    },
    {
      "login": "AyubMohamed",
      "name": "Ayub",
      "avatar_url": "https://avatars2.githubusercontent.com/u/6386566?v=4",
      "profile": "https://github.com/AyubMohamed",
      "contributions": [
        "code"
      ]
    },
    {
      "login": "lteigrob",
      "name": "lteigrob",
      "avatar_url": "https://avatars0.githubusercontent.com/u/19479141?v=4",
      "profile": "https://github.com/lteigrob",
      "contributions": [
        "code"
      ]
    },
    {
      "login": "La0",
      "name": "Bastien Abadie",
      "avatar_url": "https://avatars3.githubusercontent.com/u/101004?v=4",
      "profile": "https://nextcairn.com",
      "contributions": [
        "code"
      ]
    },
    {
      "login": "TheNavigat",
      "name": "Amjad Mashaal",
      "avatar_url": "https://avatars3.githubusercontent.com/u/4323539?v=4",
      "profile": "https://amjad.io",
      "contributions": [
        "code"
      ]
    },
    {
      "login": "tomprince",
      "name": "Tom Prince",
      "avatar_url": "https://avatars3.githubusercontent.com/u/283816?v=4",
      "profile": "https://github.com/tomprince",
      "contributions": [
        "code"
      ]
    },
    {
      "login": "SamanthaYu",
      "name": "Samantha Yu",
      "avatar_url": "https://avatars2.githubusercontent.com/u/10355013?v=4",
      "profile": "https://github.com/SamanthaYu",
      "contributions": [
        "code"
      ]
    },
    {
      "login": "auni53",
      "name": "Auni Ahsan",
      "avatar_url": "https://avatars0.githubusercontent.com/u/9661111?v=4",
      "profile": "https://github.com/auni53",
      "contributions": [
        "code"
      ]
    },
    {
      "login": "alexandrasp",
      "name": "alex",
      "avatar_url": "https://avatars0.githubusercontent.com/u/6344218?v=4",
      "profile": "http://alexandrasp.github.io/",
      "contributions": [
        "code"
      ]
    },
    {
      "login": "alisha17",
      "name": "Alisha Aneja",
      "avatar_url": "https://avatars2.githubusercontent.com/u/13520250?v=4",
      "profile": "https://alisha17.github.io/",
      "contributions": [
        "code"
      ]
    },
    {
      "login": "prachi1210",
      "name": "Prachi Manchanda",
      "avatar_url": "https://avatars3.githubusercontent.com/u/14016564?v=4",
      "profile": "https://github.com/prachi1210",
      "contributions": [
        "code"
      ]
    },
    {
      "login": "srfraser",
      "name": "Simon Fraser",
      "avatar_url": "https://avatars1.githubusercontent.com/u/5933384?v=4",
      "profile": "https://github.com/srfraser",
      "contributions": [
        "code"
      ]
    },
    {
      "login": "ydidwania",
      "name": "Yashvardhan Didwania",
      "avatar_url": "https://avatars1.githubusercontent.com/u/22861049?v=4",
      "profile": "https://github.com/ydidwania",
      "contributions": [
        "code"
      ]
    },
    {
      "login": "cynthiapereira",
      "name": "Cynthia Pereira",
      "avatar_url": "https://avatars3.githubusercontent.com/u/1923666?v=4",
      "profile": "https://cynthiapereira.com",
      "contributions": [
        "code"
      ]
    },
    {
      "login": "hashi93",
      "name": "Hashini Galappaththi",
      "avatar_url": "https://avatars2.githubusercontent.com/u/12398942?v=4",
      "profile": "https://github.com/hashi93",
      "contributions": [
        "code"
      ]
    },
    {
      "login": "fiennyangeln",
      "name": "Fienny Angelina",
      "avatar_url": "https://avatars1.githubusercontent.com/u/24544912?v=4",
      "profile": "https://github.com/fiennyangeln",
      "contributions": [
        "code"
      ]
    },
    {
      "login": "kanikasaini",
      "name": "Kanika Saini",
      "avatar_url": "https://avatars2.githubusercontent.com/u/20171105?v=4",
      "profile": "https://github.com/kanikasaini",
      "contributions": [
        "code"
      ]
    },
    {
      "login": "Biboswan",
      "name": "Biboswan Roy",
      "avatar_url": "https://avatars2.githubusercontent.com/u/22202556?v=4",
      "profile": "https://github.com/Biboswan",
      "contributions": [
        "code"
      ]
    },
    {
      "login": "sudipt1999",
      "name": "sudipt dabral",
      "avatar_url": "https://avatars1.githubusercontent.com/u/38929617?v=4",
      "profile": "https://github.com/sudipt1999",
      "contributions": [
        "code"
      ]
    },
    {
      "login": "OjaswinM",
      "name": "Ojaswin",
      "avatar_url": "https://avatars1.githubusercontent.com/u/35898543?v=4",
      "profile": "https://www.linkedin.com/in/ojaswin-mujoo/",
      "contributions": [
        "code"
      ]
    },
    {
      "login": "mrrrgn",
      "name": "Матрешка",
      "avatar_url": "https://avatars0.githubusercontent.com/u/42988373?v=4",
      "profile": "https://github.com/mrrrgn",
      "contributions": [
        "code"
      ]
    },
    {
      "login": "iFlameing",
      "name": "Alok Kumar",
      "avatar_url": "https://avatars3.githubusercontent.com/u/33936987?v=4",
      "profile": "https://github.com/iFlameing",
      "contributions": [
        "code"
      ]
    },
    {
      "login": "arshadkazmi42",
      "name": "Arshad Kazmi",
      "avatar_url": "https://avatars3.githubusercontent.com/u/4654382?v=4",
      "profile": "https://arshadkazmi42.github.io/",
      "contributions": [
        "code"
      ]
    },
    {
      "login": "projectyang",
      "name": "Jason Yang",
      "avatar_url": "https://avatars3.githubusercontent.com/u/13473834?v=4",
      "profile": "https://github.com/projectyang",
      "contributions": [
        "code"
      ]
    },
    {
      "login": "shubhamgupta2956",
      "name": "Shubham Gupta",
      "avatar_url": "https://avatars1.githubusercontent.com/u/43504292?v=4",
      "profile": "https://github.com/shubhamgupta2956",
      "contributions": [
        "code"
      ]
    },
    {
      "login": "arku",
      "name": "Arun Kumar Mohan",
      "avatar_url": "https://avatars2.githubusercontent.com/u/7039523?v=4",
      "profile": "https://github.com/arku",
      "contributions": [
        "code"
      ]
    },
    {
      "login": "sciurus",
      "name": "Brian Pitts",
      "avatar_url": "https://avatars3.githubusercontent.com/u/677595?v=4",
      "profile": "https://www.polibyte.com",
      "contributions": [
        "code"
      ]
    },
    {
      "login": "edunham",
      "name": "E. Dunham",
      "avatar_url": "https://avatars2.githubusercontent.com/u/812892?v=4",
      "profile": "http://edunham.net/",
      "contributions": [
        "code"
      ]
    },
    {
      "login": "Shubhamchinda",
      "name": "Shubham Chinda",
      "avatar_url": "https://avatars2.githubusercontent.com/u/21038543?v=4",
      "profile": "https://www.linkedin.com/in/shubham-chinda-a0754713b/",
      "contributions": [
        "code"
      ]
    },
    {
      "login": "patrickkang",
      "name": "Patrick Kang",
      "avatar_url": "https://avatars1.githubusercontent.com/u/1489148?v=4",
      "profile": "https://github.com/patrickkang",
      "contributions": [
        "code"
      ]
    },
    {
      "login": "rbrishabh",
      "name": "Rishabh Budhiraja ",
      "avatar_url": "https://avatars3.githubusercontent.com/u/22501334?v=4",
      "profile": "https://github.com/rbrishabh",
      "contributions": [
        "code"
      ]
    },
    {
      "login": "ededals",
      "name": "ededals",
      "avatar_url": "https://avatars3.githubusercontent.com/u/43218607?v=4",
      "profile": "https://github.com/ededals",
      "contributions": [
        "code"
      ]
    },
    {
<<<<<<< HEAD
      "login": "ANURADHAJHA99",
      "name": "ANURADHAJHA99",
      "avatar_url": "https://avatars2.githubusercontent.com/u/34815869?v=4",
      "profile": "https://github.com/ANURADHAJHA99",
=======
      "login": "Rolikasi",
      "name": "Edil",
      "avatar_url": "https://avatars3.githubusercontent.com/u/44370635?v=4",
      "profile": "https://github.com/Rolikasi",
      "contributions": [
        "code"
      ]
    },
    {
      "login": "Soundharyaam",
      "name": "Soundharya AM",
      "avatar_url": "https://avatars2.githubusercontent.com/u/24657693?v=4",
      "profile": "https://soundharyaam.com/",
>>>>>>> df6454fd
      "contributions": [
        "code"
      ]
    }
  ],
  "contributorsPerLine": 7
}<|MERGE_RESOLUTION|>--- conflicted
+++ resolved
@@ -538,12 +538,14 @@
       ]
     },
     {
-<<<<<<< HEAD
       "login": "ANURADHAJHA99",
       "name": "ANURADHAJHA99",
       "avatar_url": "https://avatars2.githubusercontent.com/u/34815869?v=4",
       "profile": "https://github.com/ANURADHAJHA99",
-=======
+      "contributions": [
+        "code"
+      ]
+    }
       "login": "Rolikasi",
       "name": "Edil",
       "avatar_url": "https://avatars3.githubusercontent.com/u/44370635?v=4",
@@ -557,7 +559,6 @@
       "name": "Soundharya AM",
       "avatar_url": "https://avatars2.githubusercontent.com/u/24657693?v=4",
       "profile": "https://soundharyaam.com/",
->>>>>>> df6454fd
       "contributions": [
         "code"
       ]
